--- conflicted
+++ resolved
@@ -4,17 +4,12 @@
 use thiserror::Error;
 use tracing::{error, info};
 
-<<<<<<< HEAD
 use ibc::downcast;
-use ibc::events::IBCEvent;
+use ibc::events::IbcEvent;
 use ibc::ics02_client::client_consensus::ConsensusState;
 use ibc::ics02_client::client_header::{AnyHeader, Header};
 use ibc::ics02_client::client_misbehaviour::{AnyMisbehaviour, Misbehaviour};
 use ibc::ics02_client::client_state::ClientState;
-=======
-use ibc::events::IbcEvent;
-use ibc::ics02_client::header::Header;
->>>>>>> d3d49be4
 use ibc::ics02_client::msgs::create_client::MsgCreateAnyClient;
 use ibc::ics02_client::msgs::misbehavior::MsgSubmitAnyMisbehaviour;
 use ibc::ics02_client::msgs::update_client::MsgUpdateAnyClient;
@@ -98,7 +93,7 @@
         &self,
         consensus_height: &Height,
         chain_header: AnyHeader,
-    ) -> Result<Vec<IBCEvent>, ForeignClientError> {
+    ) -> Result<Vec<IbcEvent>, ForeignClientError> {
         let tm_chain_header =
             downcast!(chain_header => AnyHeader::Tendermint).ok_or_else(|| {
                 ForeignClientError::Misbehaviour(format!(
