--- conflicted
+++ resolved
@@ -229,18 +229,14 @@
                             self.get_key(reply_to)?
                         }
 
-<<<<<<< HEAD
                         Ok(ChainRequest::AppVersion { request, reply_to }) => {
                             self.app_version(request, reply_to)?
-=======
+                        }
+
                         Ok(ChainRequest::AddKey { key_name, key, reply_to }) => {
                             self.add_key(key_name, key, reply_to)?
                         }
 
-                        Ok(ChainRequest::ModuleVersion { port_id, reply_to }) => {
-                            self.module_version(port_id, reply_to)?
->>>>>>> 17a19782
-                        }
 
                         Ok(ChainRequest::BuildHeader { trusted_height, target_height, client_state, reply_to }) => {
                             self.build_header(trusted_height, target_height, client_state, reply_to)?
@@ -431,14 +427,15 @@
         reply_to.send(result).map_err(Error::send)
     }
 
-<<<<<<< HEAD
     fn app_version(
         &self,
         request: QueryAppVersionRequest,
         reply_to: ReplyTo<ics04_channel::Version>,
     ) -> Result<(), Error> {
         let result = self.chain.query_app_version(request);
-=======
+        reply_to.send(Ok(result)).map_err(Error::send)
+    }
+
     fn add_key(
         &mut self,
         key_name: String,
@@ -447,12 +444,6 @@
     ) -> Result<(), Error> {
         let result = self.chain.add_key(&key_name, key);
         reply_to.send(result).map_err(Error::send)
-    }
-
-    fn module_version(&self, port_id: PortId, reply_to: ReplyTo<String>) -> Result<(), Error> {
-        let result = self.chain.query_module_version(&port_id);
->>>>>>> 17a19782
-        reply_to.send(Ok(result)).map_err(Error::send)
     }
 
     fn build_header(
