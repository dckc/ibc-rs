use std::future::Future;
use std::str::FromStr;
use std::time::Duration;

<<<<<<< HEAD
use ibc::ics03_connection::msgs::conn_open_init::MsgConnectionOpenInit;
use ibc::ics07_tendermint::client_state::ClientState;
use ibc::ics07_tendermint::consensus_state::ConsensusState;
use ibc::ics24_host::{Path, IBC_QUERY_PATH};
use tendermint::abci::{Path as TendermintABCIPath, Transaction};
=======
use bytes::Bytes;
use prost::Message;
use prost_types::Any;

use tendermint::abci::Path as TendermintABCIPath;
>>>>>>> 052b5743
use tendermint::block::Height;
use tendermint_light_client::types::{LightBlock, ValidatorSet};
use tendermint_light_client::types::{SignedHeader, TrustThreshold};
use tendermint_rpc::Client;
use tendermint_rpc::HttpClient;

use super::Chain;
use crate::client::tendermint::LightClient;
use crate::config::ChainConfig;
use crate::error::{Error, Kind};
<<<<<<< HEAD

use crate::error;
use crate::keyring::store::{KeyEntry, KeyRing, KeyRingOperations, StoreBackend};
use bytes::Bytes;
use futures::{FutureExt, TryFutureExt};
use ibc::tx_msg::Msg;
use ibc_proto::cosmos::base::v1beta1::Coin;
use ibc_proto::cosmos::tx::v1beta1::mode_info::{Single, Sum};
use ibc_proto::cosmos::tx::v1beta1::{AuthInfo, Fee, ModeInfo, SignDoc, SignerInfo, TxBody, TxRaw};
use k256::ecdsa::{SigningKey, VerifyKey};
use prost::Message;
use prost_types::Any;
use std::future::Future;
=======
use crate::util::block_on;
>>>>>>> 052b5743

pub struct CosmosSDKChain {
    config: ChainConfig,
    rpc_client: HttpClient,
    light_client: Option<LightClient>,
    pub keybase: KeyRing,
}

impl CosmosSDKChain {
    pub fn from_config(config: ChainConfig) -> Result<Self, Error> {
        let rpc_client =
            HttpClient::new(config.rpc_addr.clone()).map_err(|e| Kind::Rpc.context(e))?;

        let key_store = KeyRing::init(StoreBackend::Memory);

        Ok(Self {
            config,
            keybase: key_store,
            rpc_client,
            light_client: None,
        })
    }
}

impl Chain for CosmosSDKChain {
    type LightBlock = LightBlock;
    type LightClient = LightClient;
    type RpcClient = HttpClient;
    type ConsensusState = ConsensusState;
    type ClientState = ClientState;
    type Error = Error;

    fn query(&self, data: Path, height: Height, prove: bool) -> Result<Vec<u8>, Self::Error> {
        let path = TendermintABCIPath::from_str(IBC_QUERY_PATH).unwrap();

        if !data.is_provable() & prove {
            return Err(Kind::Store
                .context("requested proof for a path in the privateStore")
                .into());
        }

        let response = block_on(abci_query(&self, path, data.to_string(), height, prove))?;

        // Verify response proof, if requested.
        if prove {
            dbg!("Todo: implement proof verification."); // Todo: Verify proof
        }

        Ok(response)
    }

    /// Send a transaction that includes the specified messages
    fn send(
        &mut self,
        msg_type: String,
        msg_bytes: Vec<u8>,
        key: KeyEntry,
        acct_seq: u64,
        memo: String,
        timeout_height: u64,
    ) -> Result<Vec<u8>, Error> {
        // Create a proto any message
        let mut proto_msgs: Vec<Any> = Vec::new();

        let any_msg = Any {
            type_url: msg_type,
            value: msg_bytes,
        };

        // Add proto message
        proto_msgs.push(any_msg);

        // Create TxBody
        let body = TxBody {
            messages: proto_msgs.to_vec(),
            memo,
            timeout_height,
            extension_options: Vec::<Any>::new(),
            non_critical_extension_options: Vec::<Any>::new(),
        };

        // A protobuf serialization of a TxBody
        let mut body_buf = Vec::new();
        prost::Message::encode(&body, &mut body_buf).unwrap();

        // let key = self.keybase.get(signer.clone()).map_err(|e| error::Kind::KeyBase.context(e))?;
        let pub_key_bytes = key.public_key.public_key.to_bytes();

        let mut pk_buf = Vec::new();
        prost::Message::encode(&key.public_key.public_key.to_bytes(), &mut pk_buf).unwrap();

        // Create a MsgSend proto Any message
        let pk_any = Any {
            type_url: "/cosmos.crypto.secp256k1.PubKey".to_string(),
            value: pk_buf,
        };

        let single = Single { mode: 1 };
        let sum_single = Some(Sum::Single(single));
        let mode = Some(ModeInfo { sum: sum_single });
        let signer_info = SignerInfo {
            public_key: Some(pk_any),
            mode_info: mode,
            sequence: acct_seq,
        };

        // Gas Fee
        let coin = Coin {
            denom: "stake".to_string(),
            amount: "1000".to_string(),
        };

        let fee = Some(Fee {
            amount: vec![coin],
            gas_limit: 100000,
            payer: "".to_string(),
            granter: "".to_string(),
        });

        let auth_info = AuthInfo {
            signer_infos: vec![signer_info],
            fee,
        };

        // A protobuf serialization of a AuthInfo
        let mut auth_buf = Vec::new();
        prost::Message::encode(&auth_info, &mut auth_buf).unwrap();

        let sign_doc = SignDoc {
            body_bytes: body_buf.clone(),
            auth_info_bytes: auth_buf.clone(),
            chain_id: self.config.clone().id.to_string(),
            account_number: 0,
        };

        // A protobuf serialization of a SignDoc
        let mut signdoc_buf = Vec::new();
        prost::Message::encode(&sign_doc, &mut signdoc_buf).unwrap();

        // Sign doc and broadcast
        let signed = self.keybase.sign(key.address, signdoc_buf);

        let tx_raw = TxRaw {
            body_bytes: body_buf,
            auth_info_bytes: auth_buf,
            signatures: vec![signed],
        };

        let mut txraw_buf = Vec::new();
        prost::Message::encode(&tx_raw, &mut txraw_buf).unwrap();
        //println!("TxRAW {:?}", hex::encode(txraw_buf.clone()));

        //let signed = sign(sign_doc);
        let response =
            block_on(broadcast_tx(self, txraw_buf.clone())).map_err(|e| Kind::Rpc.context(e))?;

        Ok(response)
    }

    fn config(&self) -> &ChainConfig {
        &self.config
    }

    fn rpc_client(&self) -> &HttpClient {
        &self.rpc_client
    }

    fn set_light_client(&mut self, light_client: LightClient) {
        self.light_client = Some(light_client);
    }

    fn light_client(&self) -> Option<&LightClient> {
        self.light_client.as_ref()
    }

    fn trusting_period(&self) -> Duration {
        self.config.trusting_period
    }

    fn trust_threshold(&self) -> TrustThreshold {
        TrustThreshold::default()
    }

    fn unbonding_period(&self) -> Duration {
        // TODO - query chain
        Duration::from_secs(24 * 7 * 3)
    }
<<<<<<< HEAD
=======

    fn query_header_at_height(&self, height: Height) -> Result<LightBlock, Error> {
        let client = self.rpc_client();

        let signed_header = fetch_signed_header(client, height)?;
        assert_eq!(height, signed_header.header.height);

        let validator_set = fetch_validator_set(client, height)?;
        let next_validator_set = fetch_validator_set(client, height.increment())?;

        let light_block = LightBlock::new(
            signed_header,
            validator_set,
            next_validator_set,
            self.config().peer_id,
        );

        Ok(light_block)
    }

    fn sign_tx(&self, _msgs: &[Any]) -> Result<Vec<u8>, Error> {
        unimplemented!()

        // TODO: Once the tendermint is upgraded and crypto can be imported then work on this build and signing code
        // This is a pregenerated private key from running:
        //      let signing_key = SigningKey::random(&mut OsRng);
        //      println!("{:?", hex::encode(signing_key.to_bytes()));
        // It corresponds to the address: cosmos14kl05amnc3mdyj5d2r27agvwhuqgz7vwfz0wwj
        // Add it to your genesis or send coins to it.
        // Then query the account number and update account_number here.
        // let signing_key_bytes = "cda4e48a1ae228656e483b2f3ae7bca6d04abcef64189ff56d481987259dd2a4";
        // let account_number = 12;
        //
        // let signing_key = SigningKey::new(&hex::decode(signing_key_bytes).unwrap()).unwrap();
        // let verify_key = VerifyKey::from(&signing_key);
        // let pubkey_bytes = verify_key.to_bytes().to_vec();
        // let addr = get_account(pubkey_bytes.clone());
        // msg.signer = addr; // XXX: replace signer
        //
        // // Build and sign transaction
        // //let _signed = chain.build_sign_tx(vec![Box::new(msg)]);
        //
        // let mut proto_msgs: Vec<prost_types::Any> = Vec::new();
        // let mut buf = Vec::new();
        //
        // // Have a loop if new_builder takes more messages
        // // for now just encode one message
        // prost::Message::encode(&msg, &mut buf).unwrap();
        //
        // // Create a proto any message
        // let any_msg = prost_types::Any {
        //     type_url: "/ibc.connection.MsgConnectionOpenInit".to_string(), // "type.googleapis.com/ibc.connection.MsgConnectionOpenInit".to_string(),
        //     value: buf,
        // };
        //
        // // Add proto message
        // proto_msgs.push(any_msg);
        //
        // // Create TxBody
        // let body = TxBody {
        //     messages: proto_msgs,
        //     memo: "".to_string(),
        //     timeout_height: 0,
        //     extension_options: Vec::<prost_types::Any>::new(),
        //     non_critical_extension_options: Vec::<prost_types::Any>::new(),
        // };
        //
        // let sum = Some(PK_Sum::Secp256k1(pubkey_bytes));
        //
        // let pk = Some(PublicKey { sum });
        //
        // let single = Single { mode: 1 };
        // let sum_single = Some(Sum::Single(single));
        // let mode = Some(ModeInfo { sum: sum_single });
        //
        // let signer_info = SignerInfo {
        //     public_key: pk,
        //     mode_info: mode,
        //     sequence: 0,
        // };
        //
        // let auth_info = AuthInfo {
        //     signer_infos: vec![signer_info],
        //     fee: None,
        // };
        //
        // // A protobuf serialization of a TxBody
        // let mut body_buf = Vec::new();
        // prost::Message::encode(&body, &mut body_buf).unwrap();
        //
        // // A protobuf serialization of a AuthInfo
        // let mut auth_buf = Vec::new();
        // prost::Message::encode(&auth_info, &mut auth_buf).unwrap();
        //
        // let sign_doc = SignDoc {
        //     body_bytes: body_buf.clone(),
        //     auth_info_bytes: auth_buf.clone(),
        //     chain_id: chain_config.clone().id.to_string(),
        //     account_number: account_number,
        // };
        //
        // // A protobuf serialization of a AuthInfo
        // let mut signdoc_buf = Vec::new();
        // prost::Message::encode(&sign_doc, &mut signdoc_buf).unwrap();
        //
        // let signature: Signature = signing_key.sign(&signdoc_buf);
        //
        // status_info!("Signed Tx", "{:?}", signed_doc);
        //
        // let tx_raw = TxRaw {
        //     body_bytes,
        //     auth_info_bytes: auth_bytes,
        //     signatures: vec![signature.as_ref().to_vec()],
        // };
        //
        // let mut txraw_buf = Vec::new();
        // prost::Message::encode(&tx_raw, &mut txraw_buf).unwrap();
        // println!("{:?}", txraw_buf);

        /*
        // TODO: get this from the config
        let client = Client::new(Address::Tcp{
            peer_id: None,
            host: "localhost",
            port: 26657,
        });
        match client.broadcast_tx_commit(Transaction::new(txraw_buf)); {
            Ok(resp) => println!("OK! {:?}", resp),
            Err(e) => println!("Err {:?}", e)
        };*/
    }
>>>>>>> 052b5743
}

/// Perform a generic `abci_query`, and return the corresponding deserialized response data.
async fn abci_query(
    chain: &CosmosSDKChain,
    path: TendermintABCIPath,
    data: String,
    height: Height,
    prove: bool,
) -> Result<Vec<u8>, anomaly::Error<Kind>> {
    let height = if height.value() == 0 {
        None
    } else {
        Some(height)
    };

    // Use the Tendermint-rs RPC client to do the query.
    let response = chain
        .rpc_client()
        .abci_query(Some(path), data.into_bytes(), height, prove)
        .await
        .map_err(|e| Kind::Rpc.context(e))?;

    if !response.code.is_ok() {
        // Fail with response log.
        return Err(Kind::Rpc.context(response.log.to_string()).into());
    }
    if response.value.is_empty() {
        // Fail due to empty response value (nothing to decode).
        return Err(Kind::EmptyResponseValue.into());
    }

    Ok(response.value)
}

<<<<<<< HEAD
/// Perform a generic `broadcast_tx`, and return the corresponding deserialized response data.
async fn broadcast_tx(
    chain: &CosmosSDKChain,
    data: Vec<u8>,
) -> Result<Vec<u8>, anomaly::Error<Kind>> {
    // Use the Tendermint-rs RPC client to do the query.
    let response = chain
        .rpc_client()
        .broadcast_tx_sync(Transaction::new(data))
        .await
        .map_err(|e| Kind::Rpc.context(e))?;

    if !response.code.is_ok() {
        // Fail with response log.
        println!("Tx Error Response: {:?}", response.clone());
        return Err(Kind::Rpc.context(response.log.to_string()).into());
    }

    Ok(response.data.as_bytes().to_vec())
}

/// block on future
pub fn block_on<F: Future>(future: F) -> F::Output {
    tokio::runtime::Builder::new()
        .basic_scheduler()
        .enable_all()
        .build()
        .unwrap()
        .block_on(future)
=======
fn fetch_signed_header(client: &HttpClient, height: Height) -> Result<SignedHeader, Error> {
    let res = block_on(client.commit(height));

    match res {
        Ok(response) => Ok(response.signed_header),
        Err(err) => Err(Kind::Rpc.context(err).into()),
    }
}

fn fetch_validator_set(client: &HttpClient, height: Height) -> Result<ValidatorSet, Error> {
    let res = block_on(client.validators(height));

    match res {
        Ok(response) => Ok(ValidatorSet::new(response.validators)),
        Err(err) => Err(Kind::Rpc.context(err).into()),
    }
>>>>>>> 052b5743
}<|MERGE_RESOLUTION|>--- conflicted
+++ resolved
@@ -1,20 +1,11 @@
-use std::future::Future;
 use std::str::FromStr;
 use std::time::Duration;
 
-<<<<<<< HEAD
 use ibc::ics03_connection::msgs::conn_open_init::MsgConnectionOpenInit;
 use ibc::ics07_tendermint::client_state::ClientState;
 use ibc::ics07_tendermint::consensus_state::ConsensusState;
 use ibc::ics24_host::{Path, IBC_QUERY_PATH};
 use tendermint::abci::{Path as TendermintABCIPath, Transaction};
-=======
-use bytes::Bytes;
-use prost::Message;
-use prost_types::Any;
-
-use tendermint::abci::Path as TendermintABCIPath;
->>>>>>> 052b5743
 use tendermint::block::Height;
 use tendermint_light_client::types::{LightBlock, ValidatorSet};
 use tendermint_light_client::types::{SignedHeader, TrustThreshold};
@@ -25,7 +16,7 @@
 use crate::client::tendermint::LightClient;
 use crate::config::ChainConfig;
 use crate::error::{Error, Kind};
-<<<<<<< HEAD
+use crate::util::block_on;
 
 use crate::error;
 use crate::keyring::store::{KeyEntry, KeyRing, KeyRingOperations, StoreBackend};
@@ -39,9 +30,6 @@
 use prost::Message;
 use prost_types::Any;
 use std::future::Future;
-=======
-use crate::util::block_on;
->>>>>>> 052b5743
 
 pub struct CosmosSDKChain {
     config: ChainConfig,
@@ -229,8 +217,6 @@
         // TODO - query chain
         Duration::from_secs(24 * 7 * 3)
     }
-<<<<<<< HEAD
-=======
 
     fn query_header_at_height(&self, height: Height) -> Result<LightBlock, Error> {
         let client = self.rpc_client();
@@ -250,119 +236,6 @@
 
         Ok(light_block)
     }
-
-    fn sign_tx(&self, _msgs: &[Any]) -> Result<Vec<u8>, Error> {
-        unimplemented!()
-
-        // TODO: Once the tendermint is upgraded and crypto can be imported then work on this build and signing code
-        // This is a pregenerated private key from running:
-        //      let signing_key = SigningKey::random(&mut OsRng);
-        //      println!("{:?", hex::encode(signing_key.to_bytes()));
-        // It corresponds to the address: cosmos14kl05amnc3mdyj5d2r27agvwhuqgz7vwfz0wwj
-        // Add it to your genesis or send coins to it.
-        // Then query the account number and update account_number here.
-        // let signing_key_bytes = "cda4e48a1ae228656e483b2f3ae7bca6d04abcef64189ff56d481987259dd2a4";
-        // let account_number = 12;
-        //
-        // let signing_key = SigningKey::new(&hex::decode(signing_key_bytes).unwrap()).unwrap();
-        // let verify_key = VerifyKey::from(&signing_key);
-        // let pubkey_bytes = verify_key.to_bytes().to_vec();
-        // let addr = get_account(pubkey_bytes.clone());
-        // msg.signer = addr; // XXX: replace signer
-        //
-        // // Build and sign transaction
-        // //let _signed = chain.build_sign_tx(vec![Box::new(msg)]);
-        //
-        // let mut proto_msgs: Vec<prost_types::Any> = Vec::new();
-        // let mut buf = Vec::new();
-        //
-        // // Have a loop if new_builder takes more messages
-        // // for now just encode one message
-        // prost::Message::encode(&msg, &mut buf).unwrap();
-        //
-        // // Create a proto any message
-        // let any_msg = prost_types::Any {
-        //     type_url: "/ibc.connection.MsgConnectionOpenInit".to_string(), // "type.googleapis.com/ibc.connection.MsgConnectionOpenInit".to_string(),
-        //     value: buf,
-        // };
-        //
-        // // Add proto message
-        // proto_msgs.push(any_msg);
-        //
-        // // Create TxBody
-        // let body = TxBody {
-        //     messages: proto_msgs,
-        //     memo: "".to_string(),
-        //     timeout_height: 0,
-        //     extension_options: Vec::<prost_types::Any>::new(),
-        //     non_critical_extension_options: Vec::<prost_types::Any>::new(),
-        // };
-        //
-        // let sum = Some(PK_Sum::Secp256k1(pubkey_bytes));
-        //
-        // let pk = Some(PublicKey { sum });
-        //
-        // let single = Single { mode: 1 };
-        // let sum_single = Some(Sum::Single(single));
-        // let mode = Some(ModeInfo { sum: sum_single });
-        //
-        // let signer_info = SignerInfo {
-        //     public_key: pk,
-        //     mode_info: mode,
-        //     sequence: 0,
-        // };
-        //
-        // let auth_info = AuthInfo {
-        //     signer_infos: vec![signer_info],
-        //     fee: None,
-        // };
-        //
-        // // A protobuf serialization of a TxBody
-        // let mut body_buf = Vec::new();
-        // prost::Message::encode(&body, &mut body_buf).unwrap();
-        //
-        // // A protobuf serialization of a AuthInfo
-        // let mut auth_buf = Vec::new();
-        // prost::Message::encode(&auth_info, &mut auth_buf).unwrap();
-        //
-        // let sign_doc = SignDoc {
-        //     body_bytes: body_buf.clone(),
-        //     auth_info_bytes: auth_buf.clone(),
-        //     chain_id: chain_config.clone().id.to_string(),
-        //     account_number: account_number,
-        // };
-        //
-        // // A protobuf serialization of a AuthInfo
-        // let mut signdoc_buf = Vec::new();
-        // prost::Message::encode(&sign_doc, &mut signdoc_buf).unwrap();
-        //
-        // let signature: Signature = signing_key.sign(&signdoc_buf);
-        //
-        // status_info!("Signed Tx", "{:?}", signed_doc);
-        //
-        // let tx_raw = TxRaw {
-        //     body_bytes,
-        //     auth_info_bytes: auth_bytes,
-        //     signatures: vec![signature.as_ref().to_vec()],
-        // };
-        //
-        // let mut txraw_buf = Vec::new();
-        // prost::Message::encode(&tx_raw, &mut txraw_buf).unwrap();
-        // println!("{:?}", txraw_buf);
-
-        /*
-        // TODO: get this from the config
-        let client = Client::new(Address::Tcp{
-            peer_id: None,
-            host: "localhost",
-            port: 26657,
-        });
-        match client.broadcast_tx_commit(Transaction::new(txraw_buf)); {
-            Ok(resp) => println!("OK! {:?}", resp),
-            Err(e) => println!("Err {:?}", e)
-        };*/
-    }
->>>>>>> 052b5743
 }
 
 /// Perform a generic `abci_query`, and return the corresponding deserialized response data.
@@ -398,7 +271,15 @@
     Ok(response.value)
 }
 
-<<<<<<< HEAD
+fn fetch_signed_header(client: &HttpClient, height: Height) -> Result<SignedHeader, Error> {
+    let res = block_on(client.commit(height));
+
+    match res {
+        Ok(response) => Ok(response.signed_header),
+        Err(err) => Err(Kind::Rpc.context(err).into()),
+    }
+}
+
 /// Perform a generic `broadcast_tx`, and return the corresponding deserialized response data.
 async fn broadcast_tx(
     chain: &CosmosSDKChain,
@@ -420,24 +301,6 @@
     Ok(response.data.as_bytes().to_vec())
 }
 
-/// block on future
-pub fn block_on<F: Future>(future: F) -> F::Output {
-    tokio::runtime::Builder::new()
-        .basic_scheduler()
-        .enable_all()
-        .build()
-        .unwrap()
-        .block_on(future)
-=======
-fn fetch_signed_header(client: &HttpClient, height: Height) -> Result<SignedHeader, Error> {
-    let res = block_on(client.commit(height));
-
-    match res {
-        Ok(response) => Ok(response.signed_header),
-        Err(err) => Err(Kind::Rpc.context(err).into()),
-    }
-}
-
 fn fetch_validator_set(client: &HttpClient, height: Height) -> Result<ValidatorSet, Error> {
     let res = block_on(client.validators(height));
 
@@ -445,5 +308,4 @@
         Ok(response) => Ok(ValidatorSet::new(response.validators)),
         Err(err) => Err(Kind::Rpc.context(err).into()),
     }
->>>>>>> 052b5743
 }