use ibc::{
    ics02_client::{client_state::ClientState, events::UpdateClient},
    ics03_connection::events::Attributes as ConnectionAttributes,
    ics04_channel::events::{
        Attributes, CloseInit, SendPacket, TimeoutPacket, WriteAcknowledgement,
    },
    ics24_host::identifier::{ChainId, ChannelId, ClientId, ConnectionId, PortId},
    Height,
};

use crate::chain::{
    counterparty::{
        channel_connection_client, counterparty_chain_from_channel,
        counterparty_chain_from_connection,
    },
    handle::ChainHandle,
};

/// Client
#[derive(Clone, Debug, PartialEq, Eq, Hash)]
pub struct Client {
    /// Destination chain identifier.
    /// This is the chain hosting the client.
    pub dst_chain_id: ChainId,

    /// Client identifier (allocated on the destination chain `dst_chain_id`).
    pub dst_client_id: ClientId,

    /// Source chain identifier.
    /// This is the chain whose headers the client worker is verifying.
    pub src_chain_id: ChainId,
}

impl Client {
    pub fn short_name(&self) -> String {
        format!(
            "{}->{}:{}",
            self.src_chain_id, self.dst_chain_id, self.dst_client_id
        )
    }
}

/// Connection
#[derive(Clone, Debug, PartialEq, Eq, Hash)]
pub struct Connection {
    /// Destination chain identifier.
    pub dst_chain_id: ChainId,

    /// Source chain identifier.
    pub src_chain_id: ChainId,

    /// Source connection identifier.
    pub src_connection_id: ConnectionId,
}

impl Connection {
    pub fn short_name(&self) -> String {
        format!(
            "{}:{} -> {}",
            self.src_connection_id, self.src_chain_id, self.dst_chain_id,
        )
    }
}

/// Channel
#[derive(Clone, Debug, PartialEq, Eq, Hash)]
pub struct Channel {
    /// Destination chain identifier.
    pub dst_chain_id: ChainId,

    /// Source chain identifier.
    pub src_chain_id: ChainId,

    /// Source channel identifier.
    pub src_channel_id: ChannelId,

    /// Source port identifier.
    pub src_port_id: PortId,
}

impl Channel {
    pub fn short_name(&self) -> String {
        format!(
            "{}/{}:{} -> {}",
            self.src_channel_id, self.src_port_id, self.src_chain_id, self.dst_chain_id,
        )
    }
}

/// A unidirectional path from a source chain, channel and port.
#[derive(Clone, Debug, PartialEq, Eq, Hash)]
pub struct UnidirectionalChannelPath {
    /// Destination chain identifier.
    pub dst_chain_id: ChainId,

    /// Source chain identifier.
    pub src_chain_id: ChainId,

    /// Source channel identifier.
    pub src_channel_id: ChannelId,

    /// Source port identifier.
    pub src_port_id: PortId,
}

impl UnidirectionalChannelPath {
    pub fn short_name(&self) -> String {
        format!(
            "{}/{}:{}->{}",
            self.src_channel_id, self.src_port_id, self.src_chain_id, self.dst_chain_id,
        )
    }
}

/// An object determines the amount of parallelism that can
/// be exercised when processing [`IbcEvent`] between
/// two chains. For each [`Object`], a corresponding
/// [`Worker`] is spawned and all [`IbcEvent`]s mapped
/// to an [`Object`] are sent to the associated [`Worker`]
/// for processing.
#[derive(Clone, Debug, PartialEq, Eq, Hash)]
pub enum Object {
    /// See [`Client`].
    Client(Client),
    /// See [`Connection`].
    Connection(Connection),
    /// See [`Channel`].
    Channel(Channel),
    /// See [`UnidirectionalChannelPath`].
    UnidirectionalChannelPath(UnidirectionalChannelPath),
}

impl Object {
    /// Returns `true` if this [`Object`] is for a [`Worker`] which is interested
    /// in new block events originating from the chain with the given [`ChainId`].
    /// Returns `false` otherwise.
    pub fn notify_new_block(&self, src_chain_id: &ChainId) -> bool {
        match self {
            Object::Client(_) => false,
            Object::Connection(c) => c.src_chain_id == *src_chain_id,
            Object::Channel(c) => c.src_chain_id == *src_chain_id,
            Object::UnidirectionalChannelPath(p) => p.src_chain_id == *src_chain_id,
        }
    }
}

impl From<Client> for Object {
    fn from(c: Client) -> Self {
        Self::Client(c)
    }
}

impl From<Connection> for Object {
    fn from(c: Connection) -> Self {
        Self::Connection(c)
    }
}

impl From<Channel> for Object {
    fn from(c: Channel) -> Self {
        Self::Channel(c)
    }
}

impl From<UnidirectionalChannelPath> for Object {
    fn from(p: UnidirectionalChannelPath) -> Self {
        Self::UnidirectionalChannelPath(p)
    }
}

impl Object {
    pub fn src_chain_id(&self) -> &ChainId {
        match self {
            Self::Client(ref client) => &client.src_chain_id,
            Self::Connection(ref connection) => &connection.src_chain_id,
            Self::Channel(ref channel) => &channel.src_chain_id,
            Self::UnidirectionalChannelPath(ref path) => &path.src_chain_id,
        }
    }

    pub fn dst_chain_id(&self) -> &ChainId {
        match self {
            Self::Client(ref client) => &client.dst_chain_id,
            Self::Connection(ref connection) => &connection.dst_chain_id,
            Self::Channel(ref channel) => &channel.dst_chain_id,
            Self::UnidirectionalChannelPath(ref path) => &path.dst_chain_id,
        }
    }

    pub fn short_name(&self) -> String {
        match self {
            Self::Client(ref client) => client.short_name(),
            Self::Connection(ref connection) => connection.short_name(),
            Self::Channel(ref channel) => channel.short_name(),
            Self::UnidirectionalChannelPath(ref path) => path.short_name(),
        }
    }

    /// Build the object associated with the given [`UpdateClient`] event.
    pub fn for_update_client(
        e: &UpdateClient,
        dst_chain: &dyn ChainHandle,
    ) -> Result<Self, Box<dyn std::error::Error>> {
        let client_state = dst_chain.query_client_state(e.client_id(), Height::zero())?;
        if client_state.refresh_period().is_none() {
            return Err(format!(
                "client '{}' on chain {} does not require refresh",
                e.client_id(),
                dst_chain.id()
            )
            .into());
        }

        let src_chain_id = client_state.chain_id();

        Ok(Client {
            dst_client_id: e.client_id().clone(),
            dst_chain_id: dst_chain.id(),
            src_chain_id,
        }
        .into())
    }

    /// Build the client object associated with the given channel event attributes.
    pub fn client_from_chan_open_events(
        e: &Attributes,          // The attributes of the emitted event
        chain: &dyn ChainHandle, // The chain which emitted the event
    ) -> Result<Self, Box<dyn std::error::Error>> {
        let channel_id = e
            .channel_id()
            .ok_or_else(|| format!("channel_id missing in channel open event '{:?}'", e))?;

        let client = channel_connection_client(chain, e.port_id(), channel_id)?.client;
        if client.client_state.refresh_period().is_none() {
            return Err(format!(
                "client '{}' on chain {} does not require refresh",
                client.client_id,
                chain.id()
            )
            .into());
        }

        Ok(Client {
            dst_client_id: client.client_id.clone(),
            dst_chain_id: chain.id(), // The object's destination is the chain hosting the client
            src_chain_id: client.client_state.chain_id(),
        }
        .into())
    }

    /// Build the Connection object associated with the given [`Open`] connection event.
    pub fn connection_from_conn_open_events(
        e: &ConnectionAttributes,
        src_chain: &dyn ChainHandle,
    ) -> Result<Self, BoxError> {
        let connection_id = e.connection_id.as_ref().ok_or_else(|| {
            format!(
                "connection_id missing from connection handshake event '{:?}'",
                e
            )
        })?;

        let dst_chain_id =
            counterparty_chain_from_connection(src_chain, &connection_id).map_err(|_| {
                "destination chain id not found during conn open handshake step".to_string()
            })?;

        Ok(Connection {
            dst_chain_id,
            src_chain_id: src_chain.id(),
            src_connection_id: connection_id.clone(),
        }
        .into())
    }

    /// Build the Channel object associated with the given [`Open`] channel event.
    pub fn channel_from_chan_open_events(
        e: &Attributes,
        src_chain: &dyn ChainHandle,
    ) -> Result<Self, Box<dyn std::error::Error>> {
        let channel_id = e
            .channel_id()
            .ok_or_else(|| format!("channel_id missing in OpenInit event '{:?}'", e))?;

        let dst_chain_id = counterparty_chain_from_channel(src_chain, channel_id, &e.port_id())
            .map_err(|_| "dest chain missing in init".to_string())?;

        Ok(Channel {
            dst_chain_id,
            src_chain_id: src_chain.id(),
            src_channel_id: channel_id.clone(),
            src_port_id: e.port_id().clone(),
        }
        .into())
    }

    /// Build the object associated with the given [`SendPacket`] event.
<<<<<<< HEAD
    pub fn for_send_packet(
        e: &SendPacket,
        src_chain: &dyn ChainHandle,
    ) -> Result<Self, Box<dyn std::error::Error>> {
        let dst_chain_id =
            get_counterparty_chain(src_chain, &e.packet.source_channel, &e.packet.source_port)?;
=======
    pub fn for_send_packet(e: &SendPacket, src_chain: &dyn ChainHandle) -> Result<Self, BoxError> {
        let dst_chain_id = counterparty_chain_from_channel(
            src_chain,
            &e.packet.source_channel,
            &e.packet.source_port,
        )?;
>>>>>>> d41f7fa5

        Ok(UnidirectionalChannelPath {
            dst_chain_id,
            src_chain_id: src_chain.id(),
            src_channel_id: e.packet.source_channel.clone(),
            src_port_id: e.packet.source_port.clone(),
        }
        .into())
    }

    /// Build the object associated with the given [`WriteAcknowledgement`] event.
    pub fn for_write_ack(
        e: &WriteAcknowledgement,
        src_chain: &dyn ChainHandle,
<<<<<<< HEAD
    ) -> Result<Self, Box<dyn std::error::Error>> {
        let dst_chain_id = get_counterparty_chain(
=======
    ) -> Result<Self, BoxError> {
        let dst_chain_id = counterparty_chain_from_channel(
>>>>>>> d41f7fa5
            src_chain,
            &e.packet.destination_channel,
            &e.packet.destination_port,
        )?;

        Ok(UnidirectionalChannelPath {
            dst_chain_id,
            src_chain_id: src_chain.id(),
            src_channel_id: e.packet.destination_channel.clone(),
            src_port_id: e.packet.destination_port.clone(),
        }
        .into())
    }

    /// Build the object associated with the given [`TimeoutPacket`] event.
    pub fn for_timeout_packet(
        e: &TimeoutPacket,
        src_chain: &dyn ChainHandle,
<<<<<<< HEAD
    ) -> Result<Self, Box<dyn std::error::Error>> {
        let dst_chain_id =
            get_counterparty_chain(src_chain, &e.packet.source_channel, &e.packet.source_port)?;
=======
    ) -> Result<Self, BoxError> {
        let dst_chain_id = counterparty_chain_from_channel(
            src_chain,
            &e.packet.source_channel,
            &e.packet.source_port,
        )?;
>>>>>>> d41f7fa5

        Ok(UnidirectionalChannelPath {
            dst_chain_id,
            src_chain_id: src_chain.id(),
            src_channel_id: e.src_channel_id().clone(),
            src_port_id: e.src_port_id().clone(),
        }
        .into())
    }

    /// Build the object associated with the given [`CloseInit`] event.
    pub fn for_close_init_channel(
        e: &CloseInit,
        src_chain: &dyn ChainHandle,
<<<<<<< HEAD
    ) -> Result<Self, Box<dyn std::error::Error>> {
        let dst_chain_id = get_counterparty_chain(src_chain, e.channel_id(), e.port_id())?;
=======
    ) -> Result<Self, BoxError> {
        let dst_chain_id =
            counterparty_chain_from_channel(src_chain, e.channel_id(), &e.port_id())?;
>>>>>>> d41f7fa5

        Ok(UnidirectionalChannelPath {
            dst_chain_id,
            src_chain_id: src_chain.id(),
            src_channel_id: e.channel_id().clone(),
            src_port_id: e.port_id().clone(),
        }
        .into())
    }
}<|MERGE_RESOLUTION|>--- conflicted
+++ resolved
@@ -252,7 +252,7 @@
     pub fn connection_from_conn_open_events(
         e: &ConnectionAttributes,
         src_chain: &dyn ChainHandle,
-    ) -> Result<Self, BoxError> {
+    ) -> Result<Self, Box<dyn std::error::Error>> {
         let connection_id = e.connection_id.as_ref().ok_or_else(|| {
             format!(
                 "connection_id missing from connection handshake event '{:?}'",
@@ -295,21 +295,15 @@
     }
 
     /// Build the object associated with the given [`SendPacket`] event.
-<<<<<<< HEAD
     pub fn for_send_packet(
         e: &SendPacket,
         src_chain: &dyn ChainHandle,
     ) -> Result<Self, Box<dyn std::error::Error>> {
-        let dst_chain_id =
-            get_counterparty_chain(src_chain, &e.packet.source_channel, &e.packet.source_port)?;
-=======
-    pub fn for_send_packet(e: &SendPacket, src_chain: &dyn ChainHandle) -> Result<Self, BoxError> {
         let dst_chain_id = counterparty_chain_from_channel(
             src_chain,
             &e.packet.source_channel,
             &e.packet.source_port,
         )?;
->>>>>>> d41f7fa5
 
         Ok(UnidirectionalChannelPath {
             dst_chain_id,
@@ -324,13 +318,8 @@
     pub fn for_write_ack(
         e: &WriteAcknowledgement,
         src_chain: &dyn ChainHandle,
-<<<<<<< HEAD
-    ) -> Result<Self, Box<dyn std::error::Error>> {
-        let dst_chain_id = get_counterparty_chain(
-=======
-    ) -> Result<Self, BoxError> {
+    ) -> Result<Self, Box<dyn std::error::Error>> {
         let dst_chain_id = counterparty_chain_from_channel(
->>>>>>> d41f7fa5
             src_chain,
             &e.packet.destination_channel,
             &e.packet.destination_port,
@@ -349,18 +338,12 @@
     pub fn for_timeout_packet(
         e: &TimeoutPacket,
         src_chain: &dyn ChainHandle,
-<<<<<<< HEAD
-    ) -> Result<Self, Box<dyn std::error::Error>> {
-        let dst_chain_id =
-            get_counterparty_chain(src_chain, &e.packet.source_channel, &e.packet.source_port)?;
-=======
-    ) -> Result<Self, BoxError> {
+    ) -> Result<Self, Box<dyn std::error::Error>> {
         let dst_chain_id = counterparty_chain_from_channel(
             src_chain,
             &e.packet.source_channel,
             &e.packet.source_port,
         )?;
->>>>>>> d41f7fa5
 
         Ok(UnidirectionalChannelPath {
             dst_chain_id,
@@ -375,14 +358,9 @@
     pub fn for_close_init_channel(
         e: &CloseInit,
         src_chain: &dyn ChainHandle,
-<<<<<<< HEAD
-    ) -> Result<Self, Box<dyn std::error::Error>> {
-        let dst_chain_id = get_counterparty_chain(src_chain, e.channel_id(), e.port_id())?;
-=======
-    ) -> Result<Self, BoxError> {
+    ) -> Result<Self, Box<dyn std::error::Error>> {
         let dst_chain_id =
             counterparty_chain_from_channel(src_chain, e.channel_id(), &e.port_id())?;
->>>>>>> d41f7fa5
 
         Ok(UnidirectionalChannelPath {
             dst_chain_id,
