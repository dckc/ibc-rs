use std::collections::HashMap;

use anomaly::BoxError;
use tendermint_light_client::types::TrustThreshold;
use tracing::{debug, trace};

use ibc::ics02_client::client_state::{AnyClientState, ClientState};
use ibc::ics03_connection::connection::ConnectionEnd;
use ibc::ics04_channel::error::Kind;
use ibc::ics24_host::identifier::{ChainId, ChannelId, ClientId, ConnectionId, PortId};
use ibc::Height;

use crate::object;
use crate::registry::Registry;

#[derive(Copy, Clone, Debug, PartialEq, Eq)]
pub enum Permission {
    Allow,
    Deny,
}

impl Permission {
    fn and(self, other: &Self) -> Self {
        if matches!(self, Self::Allow) && matches!(other, Self::Allow) {
            Self::Allow
        } else {
            Self::Deny
        }
    }
}

#[derive(Clone, Debug, PartialEq, Eq, Hash)]
enum CacheKey {
    Client(ChainId, ClientId),
    Channel(ChainId, PortId, ChannelId),
    Connection(ChainId, ConnectionId),
}

/// A cache storing filtering status (allow or deny) for
/// arbitrary identifiers.
#[derive(Default, Debug)]
pub struct FilterPolicy {
    /// A cache associating a generic identifying key, such as
    /// client id, channel id, or connection id, with an
    /// [`Allowed`] status.
    permission_cache: HashMap<CacheKey, Permission>,
}

impl FilterPolicy {
    /// Given a connection end and the underlying client for that
    /// connection, controls both the client as well as the
    /// client on the counterparty chain.
    /// Returns `true` if both clients are allowed, `false` otherwise.
    /// Caches the result for both clients as well as the connection.
    ///
    /// May encounter errors caused by failed queries. Any such error
    /// is propagated and nothing is cached.
    pub fn control_connection_end_and_client(
        &mut self,
        registry: &mut Registry,
        chain_id: &ChainId, // Chain hosting the client & connection
        client_state: &AnyClientState,
        connection: &ConnectionEnd,
        connection_id: &ConnectionId,
    ) -> Result<Permission, BoxError> {
        let identifier = CacheKey::Connection(chain_id.clone(), connection_id.clone());

        trace!(
            "[client filter] controlling permissions for {:?}",
            identifier
        );

        // Return if cache hit
        if let Some(p) = self.permission_cache.get(&identifier) {
            trace!("[client filter] cache hit {:?} for {:?}", p, identifier);
            return Ok(*p);
        }

        // Fetch the details of the client on counterparty chain.
        let counterparty_chain_id = client_state.chain_id();
        let counterparty_chain = registry.get_or_spawn(&counterparty_chain_id)?;
        let counterparty_client_id = connection.counterparty().client_id();
<<<<<<< HEAD
        let counterparty_client_state =
            counterparty_chain.query_client_state(&counterparty_client_id, Height::zero())?;
=======
        let counterparty_client_state = counterparty_chain
            .query_client_state(counterparty_client_id, Height::zero())
            .map_err(FilterError::relayer)?;
>>>>>>> b30d7637

        // Control both clients, cache their results.
        let client_permission = self.control_client(chain_id, connection.client_id(), client_state);
        let counterparty_client_permission = self.control_client(
            &counterparty_chain_id,
            counterparty_client_id,
            &counterparty_client_state,
        );
        let permission = client_permission.and(&counterparty_client_permission);

        debug!(
            "[client filter] {:?}: relay for conn {:?}",
            permission, identifier,
        );
        // Save the connection id in the cache
        self.permission_cache
            .entry(identifier)
            .or_insert(permission);

        Ok(permission)
    }

    /// Given a client identifier and its corresponding client state,
    /// controls the client state and decides if the client should
    /// be allowed or not.
    /// Returns `true` if client is allowed, `false` otherwise.
    /// Caches the result.
    pub fn control_client(
        &mut self,
        host_chain: &ChainId,
        client_id: &ClientId,
        state: &AnyClientState,
    ) -> Permission {
        let identifier = CacheKey::Client(host_chain.clone(), client_id.clone());

        trace!(
            "[client filter] controlling permissions for {:?}",
            identifier
        );

        // Return if cache hit
        if let Some(p) = self.permission_cache.get(&identifier) {
            trace!("[client filter] cache hit {:?} for {:?}", p, identifier);
            return *p;
        }

        let permission = match state.trust_threshold() {
            Some(trust) if trust == TrustThreshold::ONE_THIRD => Permission::Allow,
            Some(_) => {
                trace!(
                    "[client filter] client {} on chain {} has a trust threshold different than 1/3",
                    client_id, host_chain
                );

                Permission::Deny
            }
            None => {
                trace!(
                    "[client filter] client {} on chain {} does not have a trust threshold set",
                    client_id,
                    host_chain
                );

                Permission::Deny
            }
        };

        debug!(
            "[client filter] {:?}: relay for client {:?}",
            permission, identifier
        );

        self.permission_cache
            .entry(identifier)
            .or_insert(permission);

        permission
    }

    pub fn control_client_object(
        &mut self,
        registry: &mut Registry,
        obj: &object::Client,
    ) -> Result<Permission, BoxError> {
        let identifier = CacheKey::Client(obj.dst_chain_id.clone(), obj.dst_client_id.clone());

        trace!(
            "[client filter] controlling permissions for {:?}",
            identifier
        );

        // Return if cache hit
        if let Some(p) = self.permission_cache.get(&identifier) {
            trace!("[client filter] cache hit {:?} for {:?}", p, identifier);
            return Ok(*p);
        }

        let chain = registry.get_or_spawn(&obj.dst_chain_id)?;

        trace!(
            "[client filter] deciding if to relay on {:?} hosted chain {}",
            obj.dst_client_id,
            obj.dst_chain_id
        );

        let client_state = chain.query_client_state(&obj.dst_client_id, Height::zero())?;
        Ok(self.control_client(&obj.dst_chain_id, &obj.dst_client_id, &client_state))
    }

    pub fn control_conn_object(
        &mut self,
        registry: &mut Registry,
        obj: &object::Connection,
    ) -> Result<Permission, BoxError> {
        let identifier =
            CacheKey::Connection(obj.src_chain_id.clone(), obj.src_connection_id.clone());

        trace!(
            "[client filter] controlling permissions for {:?}",
            identifier
        );

        // Return if cache hit
        if let Some(p) = self.permission_cache.get(&identifier) {
            trace!("[client filter] cache hit {:?} for {:?}", p, identifier);
            return Ok(*p);
        }

        let src_chain = registry.get_or_spawn(&obj.src_chain_id)?;
        trace!(
            "[client filter] deciding if to relay on {:?} hosted on chain {}",
            obj,
            obj.src_chain_id
        );

<<<<<<< HEAD
        let connection_end = src_chain.query_connection(&obj.src_connection_id, Height::zero())?;
        let client_state =
            src_chain.query_client_state(&connection_end.client_id(), Height::zero())?;
=======
        let connection_end = src_chain
            .query_connection(&obj.src_connection_id, Height::zero())
            .map_err(FilterError::relayer)?;

        let client_state = src_chain
            .query_client_state(connection_end.client_id(), Height::zero())
            .map_err(FilterError::relayer)?;
>>>>>>> b30d7637

        self.control_connection_end_and_client(
            registry,
            &obj.src_chain_id,
            &client_state,
            &connection_end,
            &obj.src_connection_id,
        )
    }

    fn control_channel(
        &mut self,
        registry: &mut Registry,
        chain_id: &ChainId,
        port_id: &PortId,
        channel_id: &ChannelId,
    ) -> Result<Permission, BoxError> {
        let identifier = CacheKey::Channel(chain_id.clone(), port_id.clone(), channel_id.clone());

        trace!(
            "[client filter] controlling permissions for {:?}",
            identifier
        );

        // Return if cache hit
        if let Some(p) = self.permission_cache.get(&identifier) {
            trace!("[client filter] cache hit {:?} for {:?}", p, identifier);
            return Ok(*p);
        }

<<<<<<< HEAD
        let src_chain = registry.get_or_spawn(&chain_id)?;
        let channel_end = src_chain.query_channel(&port_id, &channel_id, Height::zero())?;
=======
        let src_chain = registry
            .get_or_spawn(chain_id)
            .map_err(FilterError::spawn)?;

        let channel_end = src_chain
            .query_channel(port_id, channel_id, Height::zero())
            .map_err(FilterError::relayer)?;

>>>>>>> b30d7637
        let conn_id = channel_end.connection_hops.first().ok_or_else(|| {
            Kind::InvalidConnectionHopsLength(1, channel_end.connection_hops().len())
        })?;
<<<<<<< HEAD
        let connection_end = src_chain.query_connection(conn_id, Height::zero())?;
        let client_state =
            src_chain.query_client_state(&connection_end.client_id(), Height::zero())?;
=======

        let connection_end = src_chain
            .query_connection(conn_id, Height::zero())
            .map_err(FilterError::relayer)?;

        let client_state = src_chain
            .query_client_state(connection_end.client_id(), Height::zero())
            .map_err(FilterError::relayer)?;
>>>>>>> b30d7637

        let permission = self.control_connection_end_and_client(
            registry,
            chain_id,
            &client_state,
            &connection_end,
            conn_id,
        )?;

        let key = CacheKey::Channel(chain_id.clone(), port_id.clone(), channel_id.clone());

        debug!(
            "[client filter] {:?}: relay for channel {:?}: ",
            permission, key
        );

        self.permission_cache.entry(key).or_insert(permission);

        Ok(permission)
    }

    pub fn control_chan_object(
        &mut self,
        registry: &mut Registry,
        obj: &object::Channel,
    ) -> Result<Permission, BoxError> {
        self.control_channel(
            registry,
            &obj.src_chain_id,
            &obj.src_port_id,
            &obj.src_channel_id,
        )
    }

    pub fn control_packet_object(
        &mut self,
        registry: &mut Registry,
        obj: &object::Packet,
    ) -> Result<Permission, BoxError> {
        self.control_channel(
            registry,
            &obj.src_chain_id,
            &obj.src_port_id,
            &obj.src_channel_id,
        )
    }
}<|MERGE_RESOLUTION|>--- conflicted
+++ resolved
@@ -80,14 +80,9 @@
         let counterparty_chain_id = client_state.chain_id();
         let counterparty_chain = registry.get_or_spawn(&counterparty_chain_id)?;
         let counterparty_client_id = connection.counterparty().client_id();
-<<<<<<< HEAD
-        let counterparty_client_state =
-            counterparty_chain.query_client_state(&counterparty_client_id, Height::zero())?;
-=======
         let counterparty_client_state = counterparty_chain
             .query_client_state(counterparty_client_id, Height::zero())
             .map_err(FilterError::relayer)?;
->>>>>>> b30d7637
 
         // Control both clients, cache their results.
         let client_permission = self.control_client(chain_id, connection.client_id(), client_state);
@@ -223,11 +218,6 @@
             obj.src_chain_id
         );
 
-<<<<<<< HEAD
-        let connection_end = src_chain.query_connection(&obj.src_connection_id, Height::zero())?;
-        let client_state =
-            src_chain.query_client_state(&connection_end.client_id(), Height::zero())?;
-=======
         let connection_end = src_chain
             .query_connection(&obj.src_connection_id, Height::zero())
             .map_err(FilterError::relayer)?;
@@ -235,7 +225,6 @@
         let client_state = src_chain
             .query_client_state(connection_end.client_id(), Height::zero())
             .map_err(FilterError::relayer)?;
->>>>>>> b30d7637
 
         self.control_connection_end_and_client(
             registry,
@@ -266,10 +255,6 @@
             return Ok(*p);
         }
 
-<<<<<<< HEAD
-        let src_chain = registry.get_or_spawn(&chain_id)?;
-        let channel_end = src_chain.query_channel(&port_id, &channel_id, Height::zero())?;
-=======
         let src_chain = registry
             .get_or_spawn(chain_id)
             .map_err(FilterError::spawn)?;
@@ -278,15 +263,9 @@
             .query_channel(port_id, channel_id, Height::zero())
             .map_err(FilterError::relayer)?;
 
->>>>>>> b30d7637
         let conn_id = channel_end.connection_hops.first().ok_or_else(|| {
             Kind::InvalidConnectionHopsLength(1, channel_end.connection_hops().len())
         })?;
-<<<<<<< HEAD
-        let connection_end = src_chain.query_connection(conn_id, Height::zero())?;
-        let client_state =
-            src_chain.query_client_state(&connection_end.client_id(), Height::zero())?;
-=======
 
         let connection_end = src_chain
             .query_connection(conn_id, Height::zero())
@@ -295,7 +274,6 @@
         let client_state = src_chain
             .query_client_state(connection_end.client_id(), Height::zero())
             .map_err(FilterError::relayer)?;
->>>>>>> b30d7637
 
         let permission = self.control_connection_end_and_client(
             registry,
