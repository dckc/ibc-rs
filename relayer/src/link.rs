use std::thread;
use std::time::Duration;

use prost_types::Any;
use thiserror::Error;
use tracing::{error, info};

<<<<<<< HEAD
use ibc::ics04_channel::msgs::chan_close_confirm::MsgChannelCloseConfirm;
use ibc::ics04_channel::msgs::timeout_on_close::MsgTimeoutOnClose;
use ibc::query::QueryTxRequest;
=======
>>>>>>> ad827a94
use ibc::{
    downcast,
    events::{IbcEvent, IbcEventType},
    ics03_connection::connection::State as ConnectionState,
<<<<<<< HEAD
    ics04_channel::channel::{
        ChannelEnd, Order, QueryPacketEventDataRequest, State as ChannelState,
    },
    ics04_channel::events::{SendPacket, WriteAcknowledgement},
    ics04_channel::msgs::acknowledgement::MsgAcknowledgement,
    ics04_channel::msgs::recv_packet::MsgRecvPacket,
    ics04_channel::msgs::timeout::MsgTimeout,
    ics04_channel::packet::{Packet, PacketMsgType, Sequence},
=======
    ics04_channel::{
        channel::{ChannelEnd, Order, QueryPacketEventDataRequest, State as ChannelState},
        events::{SendPacket, WriteAcknowledgement},
        msgs::{
            acknowledgement::MsgAcknowledgement, chan_close_confirm::MsgChannelCloseConfirm,
            recv_packet::MsgRecvPacket, timeout::MsgTimeout, timeout_on_close::MsgTimeoutOnClose,
        },
        packet::{Packet, PacketMsgType, Sequence},
    },
>>>>>>> ad827a94
    ics24_host::identifier::{ChainId, ChannelId, ClientId, ConnectionId, PortId},
    signer::Signer,
    tx_msg::Msg,
    Height,
};

use ibc_proto::ibc::core::channel::v1::{
    QueryNextSequenceReceiveRequest, QueryPacketAcknowledgementsRequest,
    QueryPacketCommitmentsRequest, QueryUnreceivedAcksRequest, QueryUnreceivedPacketsRequest,
};

use crate::chain::handle::ChainHandle;
use crate::channel::{Channel, ChannelError, ChannelSide};
use crate::connection::ConnectionError;
use crate::error::Error;
use crate::event::monitor::EventBatch;
use crate::foreign_client::{ForeignClient, ForeignClientError};
use crate::relay::MAX_ITER;

#[derive(Debug, Error)]
pub enum LinkError {
    #[error("failed with underlying error: {0}")]
    Failed(String),

    #[error("failed to construct packet proofs for chain {0} with error: {1}")]
    PacketProofsConstructor(ChainId, Error),

    #[error("failed during query to chain id {0} with underlying error: {1}")]
    QueryError(ChainId, Error),

    #[error("ConnectionError:")]
    ConnectionError(#[from] ConnectionError),

    #[error("ChannelError:")]
    ChannelError(#[from] ChannelError),

    #[error("Failed during a client operation: {0}:")]
    ClientError(ForeignClientError),

    #[error("PacketError:")]
    PacketError(#[from] Error),

    #[error("exhausted max number of retries:")]
    RetryError,

    #[error("clearing of old packets failed")]
    OldPacketClearingFailed,
}

pub struct RelayPath {
    src_chain: Box<dyn ChainHandle>,
    dst_chain: Box<dyn ChainHandle>,
    channel: Channel,
    clear_packets: bool,
    all_events: Vec<IbcEvent>,
    src_height: Height,
    dst_height: Height,
    dst_msgs_input_events: Vec<IbcEvent>,
    src_msgs_input_events: Vec<IbcEvent>,
    packet_msgs: Vec<Any>,
    timeout_msgs: Vec<Any>,
}

impl RelayPath {
    fn new(
        src_chain: Box<dyn ChainHandle>,
        dst_chain: Box<dyn ChainHandle>,
        channel: Channel,
    ) -> Self {
        Self {
            src_chain,
            dst_chain,
            channel,
            clear_packets: true,
            all_events: vec![],
            src_height: Height::zero(),
            dst_height: Height::zero(),
            dst_msgs_input_events: vec![],
            src_msgs_input_events: vec![],
            packet_msgs: vec![],
            timeout_msgs: vec![],
        }
    }

    pub fn src_chain(&self) -> Box<dyn ChainHandle> {
        self.src_chain.clone()
    }

    pub fn dst_chain(&self) -> Box<dyn ChainHandle> {
        self.dst_chain.clone()
    }

    pub fn src_client_id(&self) -> &ClientId {
        &self.channel.src_client_id()
    }

    pub fn dst_client_id(&self) -> &ClientId {
        &self.channel.dst_client_id()
    }

    pub fn src_connection_id(&self) -> &ConnectionId {
        &self.channel.src_connection_id()
    }

    pub fn dst_connection_id(&self) -> &ConnectionId {
        &self.channel.dst_connection_id()
    }

    pub fn src_port_id(&self) -> &PortId {
        &self.channel.src_port_id()
    }

    pub fn dst_port_id(&self) -> &PortId {
        &self.channel.dst_port_id()
    }

    pub fn src_channel_id(&self) -> &ChannelId {
        &self.channel.src_channel_id()
    }

    pub fn dst_channel_id(&self) -> &ChannelId {
        &self.channel.dst_channel_id()
    }

    fn src_channel(&self) -> Result<ChannelEnd, LinkError> {
        Ok(self
            .src_chain()
            .query_channel(self.src_port_id(), self.src_channel_id(), self.src_height)
            .map_err(|e| ChannelError::QueryError(self.src_chain().id(), e))?)
    }

    fn dst_channel(&self) -> Result<ChannelEnd, LinkError> {
        Ok(self
            .dst_chain()
            .query_channel(self.dst_port_id(), self.dst_channel_id(), self.dst_height)
            .map_err(|e| ChannelError::QueryError(self.src_chain().id(), e))?)
    }

    fn src_signer(&self) -> Result<Signer, LinkError> {
        self.src_chain.get_signer().map_err(|e| {
            LinkError::Failed(format!(
                "could not retrieve signer from src chain {} with error: {}",
                self.src_chain.id(),
                e
            ))
        })
    }

    fn dst_signer(&self) -> Result<Signer, LinkError> {
        self.dst_chain.get_signer().map_err(|e| {
            LinkError::Failed(format!(
                "could not retrieve signer from dst chain {} with error: {}",
                self.dst_chain.id(),
                e
            ))
        })
    }

    fn dst_latest_height(&self) -> Result<Height, LinkError> {
        self.dst_chain
            .query_latest_height()
            .map_err(|e| LinkError::QueryError(self.dst_chain.id(), e))
    }

    fn unordered_channel(&self) -> bool {
        self.channel.ordering == Order::Unordered
    }

    fn ordered_channel(&self) -> bool {
        self.channel.ordering == Order::Ordered
    }

    pub fn build_update_client_on_dst(&self, height: Height) -> Result<Vec<Any>, LinkError> {
        let client = ForeignClient {
            id: self.dst_client_id().clone(),
            dst_chain: self.dst_chain(),
            src_chain: self.src_chain(),
        };

        client
            .build_update_client(height)
            .map_err(LinkError::ClientError)
    }

    pub fn build_update_client_on_src(&self, height: Height) -> Result<Vec<Any>, LinkError> {
        let client = ForeignClient {
            id: self.src_client_id().clone(),
            dst_chain: self.src_chain(),
            src_chain: self.dst_chain(),
        };

        client
            .build_update_client(height)
            .map_err(LinkError::ClientError)
    }

    fn build_msg_from_event(
        &self,
        event: &IbcEvent,
    ) -> Result<(Option<Any>, Option<Any>), LinkError> {
        match event {
            IbcEvent::CloseInitChannel(close_init_ev) => {
                info!("{} => event {}", self.src_chain.id(), close_init_ev);
                Ok((
                    Some(self.build_chan_close_confirm_from_event(&event)?),
                    None,
                ))
            }
            IbcEvent::TimeoutPacket(timeout_ev) => {
                // When a timeout packet for an ordered channel is processed on-chain (src here)
                // the chain closes the channel but no close init event is emitted, instead
                // we get a timeout packet event (this happens for both unordered and ordered channels)
                // Here we check it the channel is closed on src and send a channel close confirm
                // to the counterparty.
                if self.ordered_channel()
                    && self.src_channel()?.state_matches(&ChannelState::Closed)
                {
                    info!(
                        "{} => event {} closes the channel",
                        self.src_chain.id(),
                        timeout_ev
                    );
                    Ok((
                        Some(self.build_chan_close_confirm_from_event(&event)?),
                        None,
                    ))
                } else {
                    Ok((None, None))
                }
            }
            IbcEvent::SendPacket(send_packet_ev) => {
                info!("{} => event {}", self.src_chain.id(), send_packet_ev);
                Ok(self.build_recv_or_timeout_from_send_packet_event(&send_packet_ev)?)
            }
            IbcEvent::WriteAcknowledgement(write_ack_ev) => {
                info!("{} => event {}", self.src_chain.id(), write_ack_ev);
                Ok((Some(self.build_ack_from_recv_event(&write_ack_ev)?), None))
            }
            _ => Ok((None, None)),
        }
    }

    fn build_chan_close_confirm_from_event(&self, event: &IbcEvent) -> Result<Any, LinkError> {
        let proofs = self
            .src_chain()
            .build_channel_proofs(self.src_port_id(), self.src_channel_id(), event.height())
            .map_err(|e| ChannelError::Failed(format!("failed to build channel proofs: {}", e)))?;

        // Build the domain type message
        let new_msg = MsgChannelCloseConfirm {
            port_id: self.dst_port_id().clone(),
            channel_id: self.dst_channel_id().clone(),
            proofs,
            signer: self.dst_signer()?,
        };

        Ok(new_msg.to_any())
    }

    fn handle_packet_event(&mut self, event: &IbcEvent) -> Result<(), LinkError> {
        let (dst_msg, timeout) = self.build_msg_from_event(event)?;

        if let Some(msg) = dst_msg {
            self.packet_msgs.push(msg);
            self.dst_msgs_input_events.push(event.clone());
        }

        if let Some(msg) = timeout {
            // For Ordered channels a single timeout event should be sent as this closes the channel.
            // Otherwise a multi message transaction will fail.
            if self.unordered_channel() || self.timeout_msgs.is_empty() {
                self.timeout_msgs.push(msg);
                self.src_msgs_input_events.push(event.clone());
            }
        }

        Ok(())
    }

    // Determines if the events received are relevant and should be processed.
    // Only events for a port/channel matching one of the channel ends should be processed.
    fn collect_events(&mut self, events: &[IbcEvent]) {
        for event in events.iter() {
            match event {
                IbcEvent::SendPacket(send_packet_ev) => {
                    if self.src_channel_id() == &send_packet_ev.packet.source_channel
                        && self.src_port_id() == &send_packet_ev.packet.source_port
                    {
                        self.all_events.push(event.clone());
                    }
                }
                IbcEvent::WriteAcknowledgement(write_ack_ev) => {
                    if self.channel.src_channel_id() == &write_ack_ev.packet.destination_channel
                        && self.channel.src_port_id() == &write_ack_ev.packet.destination_port
                    {
                        self.all_events.push(event.clone());
                    }
                }
                IbcEvent::CloseInitChannel(chan_close_ev) => {
                    if self.channel.src_channel_id() == chan_close_ev.channel_id()
                        && self.channel.src_port_id() == chan_close_ev.port_id()
                    {
                        self.all_events.push(event.clone());
                    }
                }
                IbcEvent::TimeoutPacket(timeout_ev) => {
                    if self.channel.src_channel_id() == timeout_ev.src_channel_id()
                        && self.channel.src_port_id() == timeout_ev.src_port_id()
                    {
                        self.all_events.push(event.clone());
                    }
                }
                _ => {}
            }
        }

        if !self.all_events.is_empty() {
            // All events are at the same height
            self.src_height = self.all_events[0].height();
        }
    }

    // May adjust the height of events in self.all_events.
    // Checks if the client on destination chain is at a higher height than the event height.
    // This can happen if a client update has happened after the event was emitted but before
    // this point when the relayer starts to process the events.
    fn adjust_events_height(&mut self) -> Result<(), LinkError> {
        if self.all_events.is_empty() {
            return Ok(());
        }

        let event_height = self.src_height;

        // Check if a consensus state at event_height + 1 exists on destination chain already
        // and update src_height
        if self
            .dst_chain()
            .proven_client_consensus(
                self.dst_client_id(),
                event_height.increment(),
                Height::zero(),
            )
            .is_ok()
        {
            return Ok(());
        }

        // Get the latest trusted height from the client state on destination.
        let trusted_height = self
            .dst_chain()
            .query_client_state(self.dst_client_id(), Height::zero())
            .map_err(|e| LinkError::QueryError(self.dst_chain.id(), e))?
            .latest_height();

        // event_height + 1 is the height at which the client on destination chain
        // should be updated, unless ...
        if trusted_height > event_height.increment() {
            // ... client is already at a higher height.
            let new_height = trusted_height
                .decrement()
                .map_err(|e| LinkError::Failed(e.to_string()))?;
            self.src_height = new_height;
            self.all_events
                .iter_mut()
                .for_each(|ev| ev.set_height(new_height));
        }

        Ok(())
    }

    fn reset_buffers(&mut self) {
        self.dst_msgs_input_events = vec![];
        self.src_msgs_input_events = vec![];
        self.packet_msgs = vec![];
        self.timeout_msgs = vec![];
    }

    fn relay_pending_packets(&mut self) -> Result<(), LinkError> {
        println!("clearing old packets on {:#?}", self.channel);
        for _i in 0..MAX_ITER {
            if self.build_recv_packet_and_timeout_msgs().is_ok()
                && self.send_update_client_and_msgs().is_ok()
                && self.build_packet_ack_msgs().is_ok()
                && self.send_update_client_and_msgs().is_ok()
            {
                return Ok(());
            }
            self.reset_buffers();
            self.all_events = vec![];
        }
        Err(LinkError::OldPacketClearingFailed)
    }

    pub fn clear_packets(&mut self, height: Height) -> Result<(), LinkError> {
        if self.clear_packets {
            self.src_height = height
                .decrement()
                .map_err(|e| LinkError::Failed(e.to_string()))?;

            self.relay_pending_packets()?;
            self.clear_packets = false;
        }

        Ok(())
    }

    /// Iterate through the IBC Events, build the message for each and collect all at same height.
    /// Send a multi message transaction with these, prepending the client update
    pub fn relay_from_events(&mut self, batch: EventBatch) -> Result<(), LinkError> {
        self.clear_packets(batch.height)?;

        // collect relevant events in self.all_events
        self.collect_events(&batch.events);
        self.adjust_events_height()?;

        if self.all_events.is_empty() {
            return Ok(());
        }

        for _i in 0..MAX_ITER {
            self.reset_buffers();

            self.dst_height = self.dst_latest_height()?;

            // Collect the messages for all events
            for event in self.all_events.clone() {
                println!("{} => {:?}", self.src_chain.id(), event);
                self.handle_packet_event(&event)?;
            }

            // Send client update and messages
            let res = self.send_update_client_and_msgs();
            println!("\nresult {:?}", res);

            if self.all_events.is_empty() {
                break;
            }

            println!("retrying");
        }

        // TODO - add error
        self.all_events = vec![];

        Ok(())
    }

    fn send_update_client_and_msgs(&mut self) -> Result<(Vec<IbcEvent>, Vec<IbcEvent>), LinkError> {
        let mut src_tx_events = vec![];
        let mut dst_tx_events = vec![];

        // Clear all_events and collect the src and dst input events if Tx-es fail
        self.all_events = vec![];

        if !self.packet_msgs.is_empty() {
            let update_height = self.src_height.increment();
            let mut msgs_to_send = vec![];

            // Check if a consensus state at update_height exists on destination chain already
            if self
                .dst_chain()
                .proven_client_consensus(self.dst_client_id(), update_height, Height::zero())
                .is_err()
            {
                msgs_to_send = self.build_update_client_on_dst(update_height)?;
                info!("sending update client at height {:?}", update_height,);
            }

            msgs_to_send.append(&mut self.packet_msgs);

            info!(
                "sending {} messages to {}",
                msgs_to_send.len(),
                self.dst_chain.id()
            );

            dst_tx_events = self.dst_chain.send_msgs(msgs_to_send)?;
            info!("result {:?}\n", dst_tx_events);

            let ev = dst_tx_events
                .clone()
                .into_iter()
                .find(|event| matches!(event, IbcEvent::ChainError(_)));

            if let Some(_e) = ev {
                self.all_events
                    .append(&mut self.dst_msgs_input_events.clone());
            }
        }

        if !self.timeout_msgs.is_empty() {
            let update_height = self.dst_height.increment();
            let mut msgs_to_send = self.build_update_client_on_src(update_height)?;
            msgs_to_send.append(&mut self.timeout_msgs);
            info!(
                "sending {:?} messages to {}, update client at height {:?}",
                msgs_to_send.len(),
                self.src_chain.id(),
                update_height,
            );

            src_tx_events = self.src_chain.send_msgs(msgs_to_send)?;
            info!("result {:?}\n", src_tx_events);

            let ev = src_tx_events
                .clone()
                .into_iter()
                .find(|event| matches!(event, IbcEvent::ChainError(_)));

            if let Some(_e) = ev {
                self.all_events
                    .append(&mut self.src_msgs_input_events.clone());
            }
        }

        Ok((dst_tx_events, src_tx_events))
    }

    fn target_height_and_send_packet_events(&mut self) -> Result<(), LinkError> {
        // Query packet commitments on source chain that have not been acknowledged
        let pc_request = QueryPacketCommitmentsRequest {
            port_id: self.src_port_id().to_string(),
            channel_id: self.src_channel_id().to_string(),
            pagination: None,
        };
        let (packet_commitments, query_height) =
            self.src_chain.query_packet_commitments(pc_request)?;
        if packet_commitments.is_empty() {
            return Ok(());
        }
        if self.src_height == Height::zero() {
            self.src_height = query_height;
        }
        let commit_sequences = packet_commitments.iter().map(|p| p.sequence).collect();
        info!(
            "packets that still have commitments on {}: {:?}",
            self.src_chain.id(),
            commit_sequences
        );

        // Get the packets that have not been received on destination chain
        let request = QueryUnreceivedPacketsRequest {
            port_id: self.dst_port_id().to_string(),
            channel_id: self.dst_channel_id().to_string(),
            packet_commitment_sequences: commit_sequences,
        };

        let sequences: Vec<Sequence> = self
            .dst_chain
            .query_unreceived_packets(request)?
            .into_iter()
            .map(From::from)
            .collect();

        info!(
            "recv packets to send out to {} of the ones with commitments on source{}: {:?}",
            self.dst_chain.id(),
            self.src_chain.id(),
            sequences
        );

        if sequences.is_empty() {
            return Ok(());
        }

        let query = QueryTxRequest::Packet(QueryPacketEventDataRequest {
            event_id: IbcEventType::SendPacket,
            source_port_id: self.src_port_id().clone(),
            source_channel_id: self.src_channel_id().clone(),
            destination_port_id: self.dst_port_id().clone(),
            destination_channel_id: self.dst_channel_id().clone(),
            sequences,
            height: self.src_height,
        });

        self.all_events = self.src_chain.query_txs(query)?;

        let mut packet_sequences = vec![];
        for event in self.all_events.iter() {
            let send_event = downcast!(event => IbcEvent::SendPacket)
                .ok_or_else(|| LinkError::Failed("unexpected query tx response".into()))?;
            packet_sequences.push(send_event.packet.sequence);
        }
        info!("received from query_txs {:?}", packet_sequences);

        Ok(())
    }

    fn target_height_and_write_ack_events(&mut self) -> Result<(), LinkError> {
        // Get the sequences of packets that have been acknowledged on source
        let pc_request = QueryPacketAcknowledgementsRequest {
            port_id: self.src_port_id().to_string(),
            channel_id: self.src_channel_id().to_string(),
            pagination: None,
        };
        let (acks_on_source, query_height) = self
            .src_chain
            .query_packet_acknowledgements(pc_request)
            .map_err(|e| LinkError::QueryError(self.src_chain.id(), e))?;

        if acks_on_source.is_empty() {
            return Ok(());
        }

        if self.src_height == Height::zero() {
            self.src_height = query_height;
        }

        let acked_sequences = acks_on_source.iter().map(|p| p.sequence).collect();
        info!(
            "packets that have acknowledgments on {} {:?}",
            self.src_chain.id(),
            acked_sequences
        );

        let request = QueryUnreceivedAcksRequest {
            port_id: self.dst_port_id().to_string(),
            channel_id: self.dst_channel_id().to_string(),
            packet_ack_sequences: acked_sequences,
        };

        let sequences: Vec<Sequence> = self
            .dst_chain
            .query_unreceived_acknowledgement(request)
            .map_err(|e| LinkError::QueryError(self.dst_chain.id(), e))?
            .into_iter()
            .map(From::from)
            .collect();
        info!(
            "ack packets to send out to {} of the ones with acknowledgments on {}: {:?}",
            self.dst_chain.id(),
            self.src_chain.id(),
            sequences
        );

        if sequences.is_empty() {
            return Ok(());
        }

        self.all_events = self
            .src_chain
            .query_txs(QueryTxRequest::Packet(QueryPacketEventDataRequest {
                event_id: IbcEventType::WriteAck,
                source_port_id: self.dst_port_id().clone(),
                source_channel_id: self.dst_channel_id().clone(),
                destination_port_id: self.src_port_id().clone(),
                destination_channel_id: self.src_channel_id().clone(),
                sequences,
                height: self.src_height,
            }))
            .map_err(|e| LinkError::QueryError(self.src_chain.id(), e))?;

        let mut packet_sequences = vec![];
        for event in self.all_events.iter() {
            let write_ack_event = downcast!(event => IbcEvent::WriteAcknowledgement)
                .ok_or_else(|| LinkError::Failed("unexpected query tx response".into()))?;
            packet_sequences.push(write_ack_event.packet.sequence);
        }
        info!("received from query_txs {:?}", packet_sequences);
        Ok(())
    }

    fn build_recv_packet_and_timeout_msgs(&mut self) -> Result<(), LinkError> {
        // Get the events for the send packets on source chain that have not been received on
        // destination chain (i.e. ack was not seen on source chain)
        self.target_height_and_send_packet_events()?;
        self.dst_height = self.dst_latest_height()?;

        for event in self.all_events.iter_mut() {
            event.set_height(self.src_height);
        }

        for event in self.all_events.clone() {
            self.handle_packet_event(&event)?;
        }
        Ok(())
    }

    fn build_packet_ack_msgs(&mut self) -> Result<(), LinkError> {
        // Get the sequences of packets that have been acknowledged on destination chain but still
        // have commitments on source chain (i.e. ack was not seen on source chain)
        self.target_height_and_write_ack_events()?;
        self.dst_height = self.dst_latest_height()?;

        for event in self.all_events.iter_mut() {
            event.set_height(self.src_height);
        }
        for event in self.all_events.clone() {
            self.handle_packet_event(&event)?;
        }
        Ok(())
    }

    fn build_recv_packet(&self, packet: &Packet, height: Height) -> Result<Any, LinkError> {
        let (_, proofs) = self
            .src_chain
            .build_packet_proofs(
                PacketMsgType::Recv,
                &packet.source_port,
                &packet.source_channel,
                packet.sequence,
                height,
            )
            .map_err(|e| LinkError::PacketProofsConstructor(self.src_chain.id(), e))?;

        let msg = MsgRecvPacket::new(packet.clone(), proofs.clone(), self.dst_signer()?);

        info!(
            "built recv_packet msg {}, proofs at height {:?}",
            msg.packet,
            proofs.height()
        );

        Ok(msg.to_any())
    }

    fn build_ack_from_recv_event(&self, event: &WriteAcknowledgement) -> Result<Any, LinkError> {
        let packet = event.packet.clone();
        let (_, proofs) = self
            .src_chain
            .build_packet_proofs(
                PacketMsgType::Ack,
                &packet.destination_port,
                &packet.destination_channel,
                packet.sequence,
                event.height,
            )
            .map_err(|e| LinkError::PacketProofsConstructor(self.src_chain.id(), e))?;

        let msg = MsgAcknowledgement::new(
            packet,
            event.ack.clone(),
            proofs.clone(),
            self.dst_signer()?,
        );

        info!(
            "built acknowledgment msg {}, proofs at height {:?}",
            msg.packet,
            proofs.height()
        );

        Ok(msg.to_any())
    }

    fn build_timeout_packet(&self, packet: &Packet, height: Height) -> Result<Any, LinkError> {
        let (packet_type, next_sequence_received) = if self.ordered_channel() {
            let next_seq = self
                .dst_chain()
                .query_next_sequence_receive(QueryNextSequenceReceiveRequest {
                    port_id: self.dst_port_id().to_string(),
                    channel_id: self.dst_channel_id().to_string(),
                })
                .map_err(|e| ChannelError::QueryError(self.dst_chain().id(), e))?;
            (PacketMsgType::TimeoutOrdered, next_seq)
        } else {
            (PacketMsgType::TimeoutUnordered, packet.sequence)
        };

        let (_, proofs) = self
            .dst_chain
            .build_packet_proofs(
                packet_type,
                &packet.destination_port,
                &packet.destination_channel,
                next_sequence_received,
                height,
            )
            .map_err(|e| LinkError::PacketProofsConstructor(self.dst_chain.id(), e))?;

        let msg = MsgTimeout::new(
            packet.clone(),
            next_sequence_received,
            proofs.clone(),
            self.src_signer()?,
        );

        info!(
            "built timeout msg {}, proofs at height {:?}",
            msg.packet,
            proofs.height()
        );

        Ok(msg.to_any())
    }

    fn build_timeout_on_close_packet(
        &self,
        packet: &Packet,
        height: Height,
    ) -> Result<Any, LinkError> {
        let (_, proofs) = self
            .dst_chain
            .build_packet_proofs(
                PacketMsgType::TimeoutOnClose,
                &packet.destination_port,
                &packet.destination_channel,
                packet.sequence,
                height,
            )
            .map_err(|e| LinkError::PacketProofsConstructor(self.dst_chain.id(), e))?;

        let msg = MsgTimeoutOnClose::new(
            packet.clone(),
            packet.sequence,
            proofs.clone(),
            self.src_signer()?,
        );

        info!(
            "built timeout on close msg {}, proofs at height {:?}",
            msg.packet,
            proofs.height()
        );

        Ok(msg.to_any())
    }

    fn build_recv_or_timeout_from_send_packet_event(
        &self,
        event: &SendPacket,
    ) -> Result<(Option<Any>, Option<Any>), LinkError> {
        let packet = event.packet.clone();

        if self.dst_channel()?.state_matches(&ChannelState::Closed) {
            Ok((
                None,
                Some(self.build_timeout_on_close_packet(&event.packet, self.dst_height)?),
            ))
        } else if packet.timeout_height != Height::zero()
            && packet.timeout_height < self.dst_latest_height()?
        {
            Ok((
                None,
                Some(self.build_timeout_packet(&event.packet, self.dst_height)?),
            ))
        // } else if packet.timeout_timestamp != 0 && packet.timeout_timestamp < dst_chain.query_time() {
        //     TODO - add query to get the current chain time
        } else {
            Ok((
                Some(self.build_recv_packet(&event.packet, event.height)?),
                None,
            ))
        }
    }
}

#[derive(Clone, Debug)]
pub struct LinkParameters {
    pub src_port_id: PortId,
    pub src_channel_id: ChannelId,
}

pub struct Link {
    pub a_to_b: RelayPath,
    pub b_to_a: RelayPath,
}

impl Link {
    pub fn new(channel: Channel) -> Self {
        let a_chain = channel.src_chain();
        let b_chain = channel.dst_chain();
        let flipped = channel.flipped();

        Self {
            a_to_b: RelayPath::new(a_chain.clone(), b_chain.clone(), channel),
            b_to_a: RelayPath::new(b_chain, a_chain, flipped),
        }
    }

    pub fn relay(&mut self) -> Result<(), LinkError> {
        println!("relaying packets on {:#?}", self.a_to_b.channel);

        let events_a = self.a_to_b.src_chain().subscribe()?;
        let events_b = self.b_to_a.src_chain().subscribe()?;

        loop {
            if self.is_closed()? {
                println!("channel is closed, exiting");
                return Ok(());
            }

            if let Ok(batch) = events_a.try_recv() {
                self.a_to_b.relay_from_events(batch.unwrap_or_clone())?;
            }

            if let Ok(batch) = events_b.try_recv() {
                self.b_to_a.relay_from_events(batch.unwrap_or_clone())?;
            }

            // TODO - select over the two subscriptions
            thread::sleep(Duration::from_millis(100))
        }
    }

    fn is_closed(&self) -> Result<bool, LinkError> {
        let a_channel = self
            .a_to_b
            .src_chain()
            .query_channel(
                self.a_to_b.src_port_id(),
                self.a_to_b.src_channel_id(),
                Height::default(),
            )
            .map_err(|e| {
                LinkError::Failed(format!(
                    "channel {} does not exist on chain {}; context={}",
                    self.a_to_b.src_channel_id(),
                    self.a_to_b.src_chain().id(),
                    e
                ))
            })?;

        let b_channel = self
            .a_to_b
            .dst_chain()
            .query_channel(
                self.a_to_b.dst_port_id(),
                self.a_to_b.dst_channel_id(),
                Height::default(),
            )
            .map_err(|e| {
                LinkError::Failed(format!(
                    "channel {} does not exist on chain {}; context={}",
                    self.a_to_b.dst_channel_id(),
                    self.a_to_b.dst_chain().id(),
                    e
                ))
            })?;

        if a_channel.state_matches(&ChannelState::Closed)
            && b_channel.state_matches(&ChannelState::Closed)
        {
            Ok(true)
        } else {
            Ok(false)
        }
    }

    pub fn new_from_opts(
        a_chain: Box<dyn ChainHandle>,
        b_chain: Box<dyn ChainHandle>,
        opts: LinkParameters,
    ) -> Result<Link, LinkError> {
        // Check that the packet's channel on source chain is Open
        let a_channel_id = &opts.src_channel_id;
        let a_channel = a_chain
            .query_channel(&opts.src_port_id, a_channel_id, Height::default())
            .map_err(|e| {
                LinkError::Failed(format!(
                    "channel {} does not exist on chain {}; context={}",
                    a_channel_id.clone(),
                    a_chain.id(),
                    e
                ))
            })?;

        if !a_channel.state_matches(&ChannelState::Open)
            && !a_channel.state_matches(&ChannelState::Closed)
        {
            return Err(LinkError::Failed(format!(
                "channel {} on chain {} not in open or close state when packets and timeouts can be relayed",
                a_channel_id.clone(),
                a_chain.id()
            )));
        }

        let b_channel_id = a_channel.counterparty().channel_id.clone().ok_or_else(|| {
            LinkError::Failed(format!(
                "counterparty channel id not found for {}",
                a_channel_id
            ))
        })?;

        if a_channel.connection_hops().is_empty() {
            return Err(LinkError::Failed(format!(
                "channel {} on chain {} has no connection hops",
                a_channel_id.clone(),
                a_chain.id()
            )));
        }

        let a_connection_id = a_channel.connection_hops()[0].clone();
        let a_connection = a_chain.query_connection(&a_connection_id, Height::zero())?;

        if !a_connection.state_matches(&ConnectionState::Open) {
            return Err(LinkError::Failed(format!(
                "connection for channel {} on chain {} not in open state",
                a_channel_id.clone(),
                a_chain.id()
            )));
        }

        let channel = Channel {
            ordering: Default::default(),
            a_side: ChannelSide::new(
                a_chain,
                a_connection.client_id().clone(),
                a_connection_id,
                opts.src_port_id.clone(),
                opts.src_channel_id.clone(),
            ),
            b_side: ChannelSide::new(
                b_chain,
                a_connection.counterparty().client_id().clone(),
                a_connection.counterparty().connection_id().unwrap().clone(),
                a_channel.counterparty().port_id.clone(),
                b_channel_id,
            ),
        };

        Ok(Link::new(channel))
    }

    pub fn build_and_send_recv_packet_messages(&mut self) -> Result<Vec<IbcEvent>, LinkError> {
        self.a_to_b.build_recv_packet_and_timeout_msgs()?;
        let (mut dst_res, mut src_res) = self.a_to_b.send_update_client_and_msgs()?;
        dst_res.append(&mut src_res);
        Ok(dst_res)
    }

    pub fn build_and_send_ack_packet_messages(&mut self) -> Result<Vec<IbcEvent>, LinkError> {
        self.a_to_b.build_packet_ack_msgs()?;
        let (mut dst_res, mut src_res) = self.a_to_b.send_update_client_and_msgs()?;
        dst_res.append(&mut src_res);
        Ok(dst_res)
    }
}<|MERGE_RESOLUTION|>--- conflicted
+++ resolved
@@ -5,26 +5,11 @@
 use thiserror::Error;
 use tracing::{error, info};
 
-<<<<<<< HEAD
-use ibc::ics04_channel::msgs::chan_close_confirm::MsgChannelCloseConfirm;
-use ibc::ics04_channel::msgs::timeout_on_close::MsgTimeoutOnClose;
 use ibc::query::QueryTxRequest;
-=======
->>>>>>> ad827a94
 use ibc::{
     downcast,
     events::{IbcEvent, IbcEventType},
     ics03_connection::connection::State as ConnectionState,
-<<<<<<< HEAD
-    ics04_channel::channel::{
-        ChannelEnd, Order, QueryPacketEventDataRequest, State as ChannelState,
-    },
-    ics04_channel::events::{SendPacket, WriteAcknowledgement},
-    ics04_channel::msgs::acknowledgement::MsgAcknowledgement,
-    ics04_channel::msgs::recv_packet::MsgRecvPacket,
-    ics04_channel::msgs::timeout::MsgTimeout,
-    ics04_channel::packet::{Packet, PacketMsgType, Sequence},
-=======
     ics04_channel::{
         channel::{ChannelEnd, Order, QueryPacketEventDataRequest, State as ChannelState},
         events::{SendPacket, WriteAcknowledgement},
@@ -34,13 +19,11 @@
         },
         packet::{Packet, PacketMsgType, Sequence},
     },
->>>>>>> ad827a94
     ics24_host::identifier::{ChainId, ChannelId, ClientId, ConnectionId, PortId},
     signer::Signer,
     tx_msg::Msg,
     Height,
 };
-
 use ibc_proto::ibc::core::channel::v1::{
     QueryNextSequenceReceiveRequest, QueryPacketAcknowledgementsRequest,
     QueryPacketCommitmentsRequest, QueryUnreceivedAcksRequest, QueryUnreceivedPacketsRequest,
