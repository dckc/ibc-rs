--- conflicted
+++ resolved
@@ -76,13 +76,9 @@
 
 #[cfg(test)]
 mod tests {
-<<<<<<< HEAD
-    use test_env_log::test;
-=======
     use crate::prelude::*;
 
     use test_log::test;
->>>>>>> 7b1598c0
 
     use crate::core::ics02_client::height::Height;
     use crate::core::ics03_connection::connection::ConnectionEnd;
