--- conflicted
+++ resolved
@@ -132,13 +132,9 @@
 
 #[cfg(test)]
 mod tests {
-<<<<<<< HEAD
-    use test_env_log::test;
-=======
     use crate::prelude::*;
 
     use test_log::test;
->>>>>>> 7b1598c0
 
     use crate::core::ics03_connection::connection::ConnectionEnd;
     use crate::core::ics03_connection::connection::Counterparty as ConnectionCounterparty;
