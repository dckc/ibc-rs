--- conflicted
+++ resolved
@@ -3,13 +3,10 @@
 use crate::ics02_client::client_consensus::AnyConsensusState;
 use crate::ics02_client::client_def::ClientDef;
 use crate::ics02_client::client_state::AnyClientState;
-<<<<<<< HEAD
 use crate::ics02_client::client_type::ClientType;
 use crate::ics02_client::context::ClientReader;
-use crate::ics02_client::error::Kind;
-=======
 use crate::ics02_client::error::Error;
->>>>>>> 5ff02a09
+use crate::ics07_tendermint::error::Error as TendermintError;
 use crate::ics03_connection::connection::ConnectionEnd;
 use crate::ics04_channel::channel::ChannelEnd;
 use crate::ics04_channel::packet::Sequence;
@@ -41,7 +38,6 @@
         client_id: ClientId,
         client_state: Self::ClientState,
         header: Self::Header,
-<<<<<<< HEAD
     ) -> Result<(Self::ClientState, Self::ConsensusState), Box<dyn std::error::Error>> {
         // check if a consensus state is already installed; if so it should
         // match the untrusted header.
@@ -51,7 +47,7 @@
             let consensus_state = downcast!(
                 cs => AnyConsensusState::Tendermint
             )
-            .ok_or_else(|| Kind::ClientArgsTypeMismatch(ClientType::Tendermint))?;
+            .ok_or_else(|| Error::client_args_type_mismatch(ClientType::Tendermint))?;
 
             if consensus_state != ConsensusState::from(header.clone()) {
                 //freeze the client and return the installed consensus state
@@ -70,9 +66,9 @@
                 Some(cs) => downcast!(
                     cs => AnyConsensusState::Tendermint
                 )
-                .ok_or_else(|| Kind::ClientArgsTypeMismatch(ClientType::Tendermint))?,
+                .ok_or_else(|| Error::client_args_type_mismatch(ClientType::Tendermint))?,
                 None => {
-                    return Err(Kind::ConsensusStateNotFound(
+                    return Err(Error::consensus_state_not_found(
                         client_id.clone(),
                         client_state.latest_height,
                     )
@@ -81,19 +77,10 @@
             };
 
         monotonicity_checks(latest_consensus_state, header.clone(), client_state.clone())?;
-=======
-    ) -> Result<(Self::ClientState, Self::ConsensusState), Error> {
-        if client_state.latest_height() >= header.height() {
-            return Err(Error::low_header_height(
-                header.height(),
-                client_state.latest_height(),
-            ));
-        }
->>>>>>> 5ff02a09
 
         // check that the versions of the client state and the header match
         if client_state.latest_height.revision_number != header.height().revision_number {
-            return Err(Kind::MismatchedRevisions(
+            return Err(Error::mismatched_revisions(
                 client_state.latest_height.revision_number,
                 header.height().revision_number,
             )
@@ -104,9 +91,9 @@
             Some(ts) => downcast!(
                 ts => AnyConsensusState::Tendermint
             )
-            .ok_or_else(|| Kind::ClientArgsTypeMismatch(ClientType::Tendermint))?,
+            .ok_or_else(|| Error::client_args_type_mismatch(ClientType::Tendermint))?,
             None => {
-                return Err(Kind::ConsensusStateNotFound(client_id, header.trusted_height).into())
+                return Err(Error::consensus_state_not_found(client_id, header.trusted_height).into())
             }
         };
 
@@ -116,7 +103,7 @@
             // check that the header's trusted validator set is
             // the next_validator_set of the trusted consensus state
             if Set::hash(&header.validator_set) != trusted_consensus_state.next_validators_hash {
-                return Err(Kind::InvalidValidatorSet(
+                return Err(Error::invalid_validator_set(
                     trusted_consensus_state.next_validators_hash,
                     Set::hash(&header.validator_set),
                 )
@@ -130,7 +117,7 @@
                 &header.validator_set,
                 TrustThresholdFraction::TWO_THIRDS,
             ) {
-                return Err(Kind::InsufficientVotingPower(e.to_string()).into());
+                return Err(TendermintError::insufficient_voting_power(e.to_string()).into());
             }
         } else {
             //Non-adjacent
@@ -142,7 +129,7 @@
                 &header.trusted_validator_set,
                 TrustThresholdFraction::default(),
             ) {
-                return Err(Kind::NotEnoughTrustedValsSigned(e.to_string()).into());
+                return Err(Error::not_enough_trusted_vals_signed(e.to_string()).into());
             };
 
             // check that the validators that sign the commit of the untrusted header
@@ -152,7 +139,7 @@
                 &header.validator_set,
                 TrustThresholdFraction::TWO_THIRDS,
             ) {
-                return Err(Kind::InsufficientVotingPower(e.to_string()).into());
+                return Err(Error::insufficient_voting_power(e.to_string()).into());
             };
         }
 
