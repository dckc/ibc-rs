use std::convert::{TryFrom, TryInto};
use std::time::Duration;

use serde::Serialize;
use tendermint::trust_threshold::TrustThresholdFraction as TrustThreshold;
use tendermint_proto::Protobuf;

use ibc_proto::ibc::lightclients::tendermint::v1::{ClientState as RawClientState, Fraction};

use crate::ics02_client::client_state::AnyClientState;
use crate::ics02_client::client_type::ClientType;
use crate::ics07_tendermint::error::{Error, Kind};
use crate::ics07_tendermint::header::Header;
use crate::ics23_commitment::merkle::cosmos_specs;
use crate::ics24_host::identifier::ChainId;
use crate::Height;
use std::str::FromStr;

#[derive(Clone, Debug, PartialEq, Eq, Serialize)]
pub struct ClientState {
    pub chain_id: ChainId,
    pub trust_level: TrustThreshold,
    pub trusting_period: Duration,
    pub unbonding_period: Duration,
    pub max_clock_drift: Duration,
    pub frozen_height: Height,
    pub latest_height: Height,
    // pub proof_specs: ::std::vec::Vec<super::super::super::super::ics23::ProofSpec>,
    pub upgrade_path: Vec<String>,
    pub allow_update_after_expiry: bool,
    pub allow_update_after_misbehaviour: bool,
}

impl Protobuf<RawClientState> for ClientState {}

impl ClientState {
    #[allow(clippy::too_many_arguments)]
    pub fn new(
        chain_id: ChainId,
        trust_level: TrustThreshold,
        trusting_period: Duration,
        unbonding_period: Duration,
        max_clock_drift: Duration,
        latest_height: Height,
        frozen_height: Height,
        upgrade_path: Vec<String>,
        allow_update_after_expiry: bool,
        allow_update_after_misbehaviour: bool, // proof_specs: Specs
    ) -> Result<ClientState, Error> {
        // Basic validation of trusting period and unbonding period: each should be non-zero.
        if trusting_period <= Duration::new(0, 0) {
            return Err(Kind::InvalidTrustingPeriod
                .context("ClientState trusting period must be greater than zero")
                .into());
        }
        if unbonding_period <= Duration::new(0, 0) {
            return Err(Kind::InvalidUnboundingPeriod
                .context("ClientState unbonding period must be greater than zero")
                .into());
        }
        if trusting_period >= unbonding_period {
            return Err(Kind::InvalidUnboundingPeriod
                .context("ClientState trusting period must be smaller than unbonding period")
                .into());
        }

        // Basic validation for the frozen_height parameter.
        if !frozen_height.is_zero() {
            return Err(Kind::ValidationError
                .context("ClientState cannot be frozen at creation time")
                .into());
        }
        // Basic validation for the latest_height parameter.
        if latest_height <= Height::zero() {
            return Err(Kind::ValidationError
                .context("ClientState latest height cannot be smaller or equal than zero")
                .into());
        }

        Ok(Self {
            chain_id,
            trust_level,
            trusting_period,
            unbonding_period,
            max_clock_drift,
            frozen_height,
            latest_height,
            upgrade_path,
            allow_update_after_expiry,
            allow_update_after_misbehaviour,
        })
    }

    pub fn latest_height(&self) -> Height {
        self.latest_height
    }

    pub fn with_header(self, h: Header) -> Self {
        // TODO: Clarify which fields should update.
        ClientState {
            latest_height: self
                .latest_height
                .with_revision_height(u64::from(h.signed_header.header.height)),
            ..self
        }
    }
}

<<<<<<< HEAD
impl crate::ics02_client::client_state::ClientState for ClientState {
=======
impl crate::ics02_client::state::ClientState for ClientState {
>>>>>>> bfd3d8e3
    fn chain_id(&self) -> ChainId {
        self.chain_id.clone()
    }

    fn client_type(&self) -> ClientType {
        ClientType::Tendermint
    }

    fn latest_height(&self) -> Height {
        self.latest_height
    }

    fn is_frozen(&self) -> bool {
        // If 'frozen_height' is set to a non-zero value, then the client state is frozen.
        !self.frozen_height.is_zero()
    }

    fn wrap_any(self) -> AnyClientState {
        AnyClientState::Tendermint(self)
    }
}

impl TryFrom<RawClientState> for ClientState {
    type Error = Error;

    fn try_from(raw: RawClientState) -> Result<Self, Self::Error> {
        let trust_level = raw
            .trust_level
            .clone()
            .ok_or_else(|| Kind::InvalidRawClientState.context("missing trusting period"))?;

        let chain_id = raw
            .chain_id
            .clone()
            .try_into()
            .map_err(|e| Kind::InvalidChainId(raw.chain_id.clone(), e))?;

        Ok(Self {
<<<<<<< HEAD
            chain_id: ChainId::from_str(raw.chain_id.as_str())
                .map_err(|_| Kind::InvalidRawClientState.context("Invalid chain identifier"))?,
=======
            chain_id,
>>>>>>> bfd3d8e3
            trust_level: TrustThreshold {
                numerator: trust_level.numerator,
                denominator: trust_level.denominator,
            },
            trusting_period: raw
                .trusting_period
                .ok_or_else(|| Kind::InvalidRawClientState.context("missing trusting period"))?
                .try_into()
                .map_err(|_| Kind::InvalidRawClientState.context("negative trusting period"))?,
            unbonding_period: raw
                .unbonding_period
                .ok_or_else(|| Kind::InvalidRawClientState.context("missing unbonding period"))?
                .try_into()
                .map_err(|_| Kind::InvalidRawClientState.context("negative unbonding period"))?,
            max_clock_drift: raw
                .max_clock_drift
                .ok_or_else(|| Kind::InvalidRawClientState.context("missing max clock drift"))?
                .try_into()
                .map_err(|_| Kind::InvalidRawClientState.context("negative max clock drift"))?,
            latest_height: raw
                .latest_height
                .ok_or_else(|| Kind::InvalidRawClientState.context("missing latest height"))?
                .try_into()
                .map_err(|_| Kind::InvalidRawHeight)?,
            frozen_height: raw
                .frozen_height
                .ok_or_else(|| Kind::InvalidRawClientState.context("missing frozen height"))?
                .try_into()
                .map_err(|_| Kind::InvalidRawHeight)?,
            upgrade_path: raw.upgrade_path,
            allow_update_after_expiry: raw.allow_update_after_expiry,
            allow_update_after_misbehaviour: raw.allow_update_after_misbehaviour,
        })
    }
}

impl From<ClientState> for RawClientState {
    fn from(value: ClientState) -> Self {
        RawClientState {
<<<<<<< HEAD
            chain_id: value.chain_id.as_str().parse().unwrap(),
=======
            chain_id: value.chain_id.to_string(),
>>>>>>> bfd3d8e3
            trust_level: Some(Fraction {
                numerator: value.trust_level.numerator,
                denominator: value.trust_level.denominator,
            }),
            trusting_period: Some(value.trusting_period.into()),
            unbonding_period: Some(value.unbonding_period.into()),
            max_clock_drift: Some(value.max_clock_drift.into()),
            frozen_height: Some(value.frozen_height.into()),
            latest_height: Some(value.latest_height.into()),
            proof_specs: cosmos_specs(),
            allow_update_after_expiry: false,
            allow_update_after_misbehaviour: false,
            upgrade_path: value.upgrade_path,
        }
    }
}

#[cfg(test)]
mod tests {
    use std::time::Duration;

    use tendermint::trust_threshold::TrustThresholdFraction as TrustThreshold;
    use tendermint_rpc::endpoint::abci_query::AbciQuery;

    use crate::ics07_tendermint::client_state::ClientState;
    use crate::ics24_host::identifier::ChainId;
    use crate::test::test_serialization_roundtrip;
    use crate::Height;

    #[test]
    fn serialization_roundtrip_no_proof() {
        let json_data = include_str!("../../tests/support/query/serialization/client_state.json");
        println!("json_data: {:?}", json_data);
        test_serialization_roundtrip::<AbciQuery>(json_data);
    }

    #[test]
    fn serialization_roundtrip_with_proof() {
        let json_data =
            include_str!("../../tests/support/query/serialization/client_state_proof.json");
        println!("json_data: {:?}", json_data);
        test_serialization_roundtrip::<AbciQuery>(json_data);
    }

    #[test]
    fn client_state_new() {
        #[derive(Clone, Debug, PartialEq)]
        struct ClientStateParams {
            id: ChainId,
            trust_level: TrustThreshold,
            trusting_period: Duration,
            unbonding_period: Duration,
            max_clock_drift: Duration,
            latest_height: Height,
            frozen_height: Height,
            upgrade_path: Vec<String>,
            allow_update_after_expiry: bool,
            allow_update_after_misbehaviour: bool,
        }

        // Define a "default" set of parameters to reuse throughout these tests.
        let default_params: ClientStateParams = ClientStateParams {
            id: ChainId::default(),
            trust_level: TrustThreshold {
                numerator: 1,
                denominator: 3,
            },
            trusting_period: Duration::new(64000, 0),
            unbonding_period: Duration::new(128000, 0),
            max_clock_drift: Duration::new(3, 0),
            latest_height: Height::new(0, 10),
            frozen_height: Height::default(),
            upgrade_path: vec!["".to_string()],
            allow_update_after_expiry: false,
            allow_update_after_misbehaviour: false,
        };

        struct Test {
            name: String,
            params: ClientStateParams,
            want_pass: bool,
        }

        let tests: Vec<Test> = vec![
            Test {
                name: "Valid parameters".to_string(),
                params: default_params.clone(),
                want_pass: true,
            },
            Test {
                name: "Invalid frozen height parameter (should be 0)".to_string(),
                params: ClientStateParams {
                    frozen_height: Height::new(0, 1),
                    ..default_params.clone()
                },
                want_pass: false,
            },
            Test {
                name: "Invalid unbonding period".to_string(),
                params: ClientStateParams {
                    unbonding_period: Duration::default(),
                    ..default_params.clone()
                },
                want_pass: false,
            },
            Test {
                name: "Invalid (too small) trusting period".to_string(),
                params: ClientStateParams {
                    trusting_period: Duration::default(),
                    ..default_params.clone()
                },
                want_pass: false,
            },
            Test {
                name: "Invalid (too large) trusting period w.r.t. unbonding period".to_string(),
                params: ClientStateParams {
                    trusting_period: Duration::new(11, 0),
                    unbonding_period: Duration::new(10, 0),
                    ..default_params
                },
                want_pass: false,
            },
        ]
        .into_iter()
        .collect();

        for test in tests {
            let p = test.params.clone();

            let cs_result = ClientState::new(
                p.id.parse().unwrap(),
                p.trust_level,
                p.trusting_period,
                p.unbonding_period,
                p.max_clock_drift,
                p.latest_height,
                p.frozen_height,
                p.upgrade_path,
                p.allow_update_after_expiry,
                p.allow_update_after_misbehaviour,
            );

            assert_eq!(
                test.want_pass,
                cs_result.is_ok(),
                "ClientState::new() failed for test {}, \nmsg{:?} with error {:?}",
                test.name,
                test.params.clone(),
                cs_result.err(),
            );
        }
    }
}

#[cfg(any(test, feature = "mocks"))]
pub mod test_util {
    use std::convert::TryInto;
    use std::time::Duration;

    use tendermint::block::Header;

    use crate::ics02_client::client_state::AnyClientState;
    use crate::ics02_client::height::Height;
    use crate::ics07_tendermint::client_state::ClientState;
    use crate::ics24_host::identifier::ChainId;

    pub fn get_dummy_tendermint_client_state(tm_header: Header) -> AnyClientState {
        let chain_id: ChainId = tm_header.chain_id.clone().try_into().unwrap();

        AnyClientState::Tendermint(
            ClientState::new(
<<<<<<< HEAD
                ChainId::from(tm_header.chain_id.clone()),
=======
                chain_id,
>>>>>>> bfd3d8e3
                Default::default(),
                Duration::from_secs(64000),
                Duration::from_secs(128000),
                Duration::from_millis(3000),
                Height::new(
                    ChainId::chain_version(tm_header.chain_id.as_str()),
                    u64::from(tm_header.height),
                ),
                Height::zero(),
                vec!["".to_string()],
                false,
                false,
            )
            .unwrap(),
        )
    }
}<|MERGE_RESOLUTION|>--- conflicted
+++ resolved
@@ -106,11 +106,7 @@
     }
 }
 
-<<<<<<< HEAD
 impl crate::ics02_client::client_state::ClientState for ClientState {
-=======
-impl crate::ics02_client::state::ClientState for ClientState {
->>>>>>> bfd3d8e3
     fn chain_id(&self) -> ChainId {
         self.chain_id.clone()
     }
@@ -142,19 +138,9 @@
             .clone()
             .ok_or_else(|| Kind::InvalidRawClientState.context("missing trusting period"))?;
 
-        let chain_id = raw
-            .chain_id
-            .clone()
-            .try_into()
-            .map_err(|e| Kind::InvalidChainId(raw.chain_id.clone(), e))?;
-
         Ok(Self {
-<<<<<<< HEAD
             chain_id: ChainId::from_str(raw.chain_id.as_str())
                 .map_err(|_| Kind::InvalidRawClientState.context("Invalid chain identifier"))?,
-=======
-            chain_id,
->>>>>>> bfd3d8e3
             trust_level: TrustThreshold {
                 numerator: trust_level.numerator,
                 denominator: trust_level.denominator,
@@ -194,11 +180,7 @@
 impl From<ClientState> for RawClientState {
     fn from(value: ClientState) -> Self {
         RawClientState {
-<<<<<<< HEAD
             chain_id: value.chain_id.as_str().parse().unwrap(),
-=======
-            chain_id: value.chain_id.to_string(),
->>>>>>> bfd3d8e3
             trust_level: Some(Fraction {
                 numerator: value.trust_level.numerator,
                 denominator: value.trust_level.denominator,
@@ -329,7 +311,7 @@
             let p = test.params.clone();
 
             let cs_result = ClientState::new(
-                p.id.parse().unwrap(),
+                p.id,
                 p.trust_level,
                 p.trusting_period,
                 p.unbonding_period,
@@ -355,7 +337,6 @@
 
 #[cfg(any(test, feature = "mocks"))]
 pub mod test_util {
-    use std::convert::TryInto;
     use std::time::Duration;
 
     use tendermint::block::Header;
@@ -366,15 +347,9 @@
     use crate::ics24_host::identifier::ChainId;
 
     pub fn get_dummy_tendermint_client_state(tm_header: Header) -> AnyClientState {
-        let chain_id: ChainId = tm_header.chain_id.clone().try_into().unwrap();
-
         AnyClientState::Tendermint(
             ClientState::new(
-<<<<<<< HEAD
                 ChainId::from(tm_header.chain_id.clone()),
-=======
-                chain_id,
->>>>>>> bfd3d8e3
                 Default::default(),
                 Duration::from_secs(64000),
                 Duration::from_secs(128000),
