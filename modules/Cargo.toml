[package]
name       = "ibc"
version    = "0.1.1"
edition    = "2018"
license    = "Apache-2.0"
readme     = "README.md"
keywords   = ["blockchain", "consensus", "cosmos", "ibc", "tendermint"]
repository = "https://github.com/informalsystems/ibc-rs"
authors    = [
  "Informal Systems <hello@informal.systems>"
]

description = """
    Implementation of the Inter-Blockchain Communication Protocol (IBC).
    This crate comprises the main data structures and on-chain logic.
"""

[features]
# This feature grants access to development-time mocking libraries, such as `MockContext` or `MockHeader`.
# Depends on the `testgen` suite for generating Tendermint light blocks.
mocks = [ "tendermint-testgen" ]

[dependencies]
# Proto definitions for all IBC-related interfaces, e.g., connections or channels.
ibc-proto = { version = "0.7.1", path = "../proto" }
ics23 = "0.6.0"
anomaly = { version = "0.2.0", default-features = false }
chrono = "0.4"
thiserror = "1.0.11"
serde_derive = "1.0.104"
serde = "1.0.104"
serde_json = "1"
tracing = "0.1.13"
prost = "0.7"
prost-types = "0.7"
bytes = "1.0.0"
dyn-clonable = "0.9.0"
regex = "1"
bech32 = "0.8.0"
subtle-encoding = "0.5"

[dependencies.tendermint]
<<<<<<< HEAD
git = "https://github.com/vitorenesduarte/tendermint-rs"
rev = "29174f580dec1ac3cbb2de9e04329ad8f745ae04"

[dependencies.tendermint-proto]
git = "https://github.com/vitorenesduarte/tendermint-rs"
rev = "29174f580dec1ac3cbb2de9e04329ad8f745ae04"

[dependencies.tendermint-testgen]
git = "https://github.com/vitorenesduarte/tendermint-rs"
rev = "29174f580dec1ac3cbb2de9e04329ad8f745ae04"
=======
version = "=0.18.1"

[dependencies.tendermint-proto]
version = "=0.18.1"

[dependencies.tendermint-testgen]
version = "=0.18.1"
>>>>>>> 1c6bd3a2
optional = true

[dev-dependencies]
tokio = { version = "1.0", features = ["macros"] }
<<<<<<< HEAD
stateright = "0.22.2"
num_cpus = "1.13.0"

[dev-dependencies.tendermint-testgen]
git = "https://github.com/vitorenesduarte/tendermint-rs"
rev = "29174f580dec1ac3cbb2de9e04329ad8f745ae04"

[dev-dependencies.tendermint-rpc]
git = "https://github.com/vitorenesduarte/tendermint-rs"
rev = "29174f580dec1ac3cbb2de9e04329ad8f745ae04"
features = ["http-client", "websocket-client"]
=======
tendermint-rpc = { version = "=0.18.1", features = ["http-client", "websocket-client"] }
tendermint-testgen = { version = "=0.18.1" } # Needed for generating (synthetic) light blocks.
>>>>>>> 1c6bd3a2

[[test]]
name = "mbt"
path = "tests/mbt.rs"
required-features = ["mocks"]

[[test]]
name = "stateright"
path = "tests/stateright.rs"
required-features = ["mocks"]<|MERGE_RESOLUTION|>--- conflicted
+++ resolved
@@ -40,7 +40,6 @@
 subtle-encoding = "0.5"
 
 [dependencies.tendermint]
-<<<<<<< HEAD
 git = "https://github.com/vitorenesduarte/tendermint-rs"
 rev = "29174f580dec1ac3cbb2de9e04329ad8f745ae04"
 
@@ -51,20 +50,10 @@
 [dependencies.tendermint-testgen]
 git = "https://github.com/vitorenesduarte/tendermint-rs"
 rev = "29174f580dec1ac3cbb2de9e04329ad8f745ae04"
-=======
-version = "=0.18.1"
-
-[dependencies.tendermint-proto]
-version = "=0.18.1"
-
-[dependencies.tendermint-testgen]
-version = "=0.18.1"
->>>>>>> 1c6bd3a2
 optional = true
 
 [dev-dependencies]
 tokio = { version = "1.0", features = ["macros"] }
-<<<<<<< HEAD
 stateright = "0.22.2"
 num_cpus = "1.13.0"
 
@@ -76,10 +65,6 @@
 git = "https://github.com/vitorenesduarte/tendermint-rs"
 rev = "29174f580dec1ac3cbb2de9e04329ad8f745ae04"
 features = ["http-client", "websocket-client"]
-=======
-tendermint-rpc = { version = "=0.18.1", features = ["http-client", "websocket-client"] }
-tendermint-testgen = { version = "=0.18.1" } # Needed for generating (synthetic) light blocks.
->>>>>>> 1c6bd3a2
 
 [[test]]
 name = "mbt"
