[package]
name = "no-std-check"
version = "0.1.0"
edition = "2021"
resolver = "2"

[dependencies]
# ibc = { path = "../../modules", default-features = false }
ibc-proto = { path = "../../proto", default-features = false }
tendermint = { version = "0.23", default-features = false }
tendermint-proto = { version = "0.23", default-features = false }

sp-core = { version = "3.0.0", default-features = false, optional = true }
sp-io = { version = "3.0.0", default-features = false, optional = true }
sp-runtime = { version = "3.0.0", default-features = false, optional = true }
sp-std = { version = "3.0.0", default-features = false, optional = true }

<<<<<<< HEAD
=======
# Dependencies that support no_std
bytes = { version = "1.0.1", default-features = false }
chrono = { version = "0.4.19", default-features = false }
contracts = { version = "0.4.0", default-features = false }
crossbeam-channel = { version = "0.5.1", default-features = false }
ed25519 = { version = "1.2.0", default-features = false, features = ["serde"] }
ed25519-dalek = { version = "1.0.1", default-features = false, features = ["rand", "u64_backend"] }
flex-error = { version = "0.4.4", default-features = false }
futures = { version = "0.3.17", default-features = false }
impl-serde = { version = "0.3.1", default-features = false }
k256 = { version = "0.9", default-features = false, features = ["ecdsa"] }
num-derive = { version = "0.3", default-features = false }
num-traits = { version = "0.2", default-features = false }
once_cell = { version = "1.3", default-features = false }
prost = { version = "0.9", default-features = false }
prost-types = { version = "0.9", default-features = false }
ripemd160 = { version = "0.9", default-features = false }
ryu = { version = "1.0.5" }
serde = { version = "1.0", default-features = false }
serde_bytes = { version = "0.11.5", default-features = false }
serde_derive = { version = "1.0.130", default-features = false }
serde_json = { version = "1.0.65", default-features = false, features = ["alloc"] }
serde_repr = { version = "0.1.7", default-features = false }
serde_cbor = { version = "0.11.1", default-features = false, features = ["alloc"] }
serde-json-core = { version = "0.4.0", default-features = false, features = ["heapless"] }
sha2 = { version = "0.9.3", default-features = false }
signature = { version = "1.3.1", default-features = false }
static_assertions = { version = "1.1.0", default-features = false }
subtle = { version = "2.4.1", default-features = false }
subtle-encoding = { version = "0.5.1", default-features = false }
time = { version = "0.3.2", default-features = false, features = ["alloc", "serde"] }
tracing = { version = "0.1.26", default-features = false }
zeroize = { version = "1.1", features = ["zeroize_derive"] }
safe-regex = { version = "0.2.4" }

# Dependencies that do not support no_std
tonic = { version = "0.6", optional = true, default-features = false }
socket2 = { version = "0.4.1", optional = true, default-features = false }
getrandom = { version = "0.2.3", optional = true, default-features = false, features = ["js"] }
ics23 = { version = "0.6.6", optional = true, default-features = false }
thiserror = { version = "1.0.26", optional = true, default-features = false }
regex = { version = "1.5.4", optional = true, default-features = false }
sled = { version = "0.34.7", optional = true, default-features = false }
tokio = { version = "1.11.0", optional = true, default-features = false }
toml = { version = "0.5.8", optional = true, default-features = false }
url = { version = "2.2", optional = true, default-features = false, features = ["serde"] }

>>>>>>> 289ef0dc
[features]
panic-handler = []
use-substrate = [
  "sp-core",
  "sp-io",
  "sp-runtime",
  "sp-std",
]
substrate-std = [
  "sp-core/std",
  "sp-io/std",
  "sp-runtime/std",
  "sp-std/std",
]

[profile.dev]
panic = "abort"

[profile.release]
panic = "abort"

[patch.crates-io]
tendermint          = { git = "https://github.com/informalsystems/tendermint-rs", branch = "soares/activate-no-std" }
tendermint-proto    = { git = "https://github.com/informalsystems/tendermint-rs", branch = "soares/activate-no-std" }
ics23               = { git = "https://github.com/informalsystems/ics23.git", branch = "soares/no-std" }
safe-regex          = { git = "https://github.com/informalsystems/safe-regex.git", branch = "main" }
safe-regex-macro    = { git = "https://github.com/informalsystems/safe-regex.git", branch = "main" }
safe-regex-compiler = { git = "https://github.com/informalsystems/safe-regex.git", branch = "main" }
safe-quote          = { git = "https://github.com/informalsystems/safe-regex.git", branch = "main" }
safe-proc-macro2    = { git = "https://github.com/informalsystems/safe-regex.git", branch = "main" }<|MERGE_RESOLUTION|>--- conflicted
+++ resolved
@@ -7,64 +7,14 @@
 [dependencies]
 # ibc = { path = "../../modules", default-features = false }
 ibc-proto = { path = "../../proto", default-features = false }
-tendermint = { version = "0.23", default-features = false }
-tendermint-proto = { version = "0.23", default-features = false }
+tendermint = { version = "0.23.1", default-features = false }
+tendermint-proto = { version = "0.23.1", default-features = false }
 
 sp-core = { version = "3.0.0", default-features = false, optional = true }
 sp-io = { version = "3.0.0", default-features = false, optional = true }
 sp-runtime = { version = "3.0.0", default-features = false, optional = true }
 sp-std = { version = "3.0.0", default-features = false, optional = true }
 
-<<<<<<< HEAD
-=======
-# Dependencies that support no_std
-bytes = { version = "1.0.1", default-features = false }
-chrono = { version = "0.4.19", default-features = false }
-contracts = { version = "0.4.0", default-features = false }
-crossbeam-channel = { version = "0.5.1", default-features = false }
-ed25519 = { version = "1.2.0", default-features = false, features = ["serde"] }
-ed25519-dalek = { version = "1.0.1", default-features = false, features = ["rand", "u64_backend"] }
-flex-error = { version = "0.4.4", default-features = false }
-futures = { version = "0.3.17", default-features = false }
-impl-serde = { version = "0.3.1", default-features = false }
-k256 = { version = "0.9", default-features = false, features = ["ecdsa"] }
-num-derive = { version = "0.3", default-features = false }
-num-traits = { version = "0.2", default-features = false }
-once_cell = { version = "1.3", default-features = false }
-prost = { version = "0.9", default-features = false }
-prost-types = { version = "0.9", default-features = false }
-ripemd160 = { version = "0.9", default-features = false }
-ryu = { version = "1.0.5" }
-serde = { version = "1.0", default-features = false }
-serde_bytes = { version = "0.11.5", default-features = false }
-serde_derive = { version = "1.0.130", default-features = false }
-serde_json = { version = "1.0.65", default-features = false, features = ["alloc"] }
-serde_repr = { version = "0.1.7", default-features = false }
-serde_cbor = { version = "0.11.1", default-features = false, features = ["alloc"] }
-serde-json-core = { version = "0.4.0", default-features = false, features = ["heapless"] }
-sha2 = { version = "0.9.3", default-features = false }
-signature = { version = "1.3.1", default-features = false }
-static_assertions = { version = "1.1.0", default-features = false }
-subtle = { version = "2.4.1", default-features = false }
-subtle-encoding = { version = "0.5.1", default-features = false }
-time = { version = "0.3.2", default-features = false, features = ["alloc", "serde"] }
-tracing = { version = "0.1.26", default-features = false }
-zeroize = { version = "1.1", features = ["zeroize_derive"] }
-safe-regex = { version = "0.2.4" }
-
-# Dependencies that do not support no_std
-tonic = { version = "0.6", optional = true, default-features = false }
-socket2 = { version = "0.4.1", optional = true, default-features = false }
-getrandom = { version = "0.2.3", optional = true, default-features = false, features = ["js"] }
-ics23 = { version = "0.6.6", optional = true, default-features = false }
-thiserror = { version = "1.0.26", optional = true, default-features = false }
-regex = { version = "1.5.4", optional = true, default-features = false }
-sled = { version = "0.34.7", optional = true, default-features = false }
-tokio = { version = "1.11.0", optional = true, default-features = false }
-toml = { version = "0.5.8", optional = true, default-features = false }
-url = { version = "2.2", optional = true, default-features = false, features = ["serde"] }
-
->>>>>>> 289ef0dc
 [features]
 panic-handler = []
 use-substrate = [
